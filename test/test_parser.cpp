--- conflicted
+++ resolved
@@ -1392,8 +1392,14 @@
     }
 
     struct TestValues {
-        TestValues(size_t processed, bool replace) : num_processed(processed), should_be_replaced(replace) {}
-        TestValues() {}
+        TestValues(size_t processed, bool replace)
+            : num_processed(processed)
+            , should_be_replaced(replace)
+        {
+        }
+        TestValues()
+        {
+        }
         size_t num_processed = 0;
         bool should_be_replaced = false;
     };
@@ -1430,29 +1436,28 @@
 
                 // std::cout << "string: '" << it->first << "' described: " << string_description << std::endl;
                 if (!it->second.should_be_replaced) {
-                    bool validate = string_description.find(base64_prefix) == std::string::npos
-                        && string_description.find(base64_suffix) == std::string::npos
-                        && binary_description.find(base64_prefix) == std::string::npos
-                        && binary_description.find(base64_suffix) == std::string::npos
-                        && string_description.find(it->first) != std::string::npos
-                        && binary_description.find(it->first) != std::string::npos;
+                    bool validate = string_description.find(base64_prefix) == std::string::npos &&
+                                    string_description.find(base64_suffix) == std::string::npos &&
+                                    binary_description.find(base64_prefix) == std::string::npos &&
+                                    binary_description.find(base64_suffix) == std::string::npos &&
+                                    string_description.find(it->first) != std::string::npos &&
+                                    binary_description.find(it->first) != std::string::npos;
                     CHECK(validate);
                     if (!validate) {
                         std::stringstream ss;
-                        ss << "string should not be replaced: '" << it->first << "' described: " << string_description;
+                        ss << "string should not be replaced: '" << it->first
+                           << "' described: " << string_description;
                         CHECK_EQUAL(ss.str(), "");
                     }
-
-                } else {
+                }
+                else {
                     size_t str_b64_pre_pos = string_description.find(base64_prefix);
                     size_t str_b64_suf_pos = string_description.find(base64_suffix);
                     size_t bin_b64_pre_pos = binary_description.find(base64_prefix);
                     size_t bin_b64_suf_pos = binary_description.find(base64_suffix);
 
-                    bool validate = str_b64_pre_pos != std::string::npos
-                        && str_b64_suf_pos != std::string::npos
-                        && bin_b64_pre_pos != std::string::npos
-                        && bin_b64_suf_pos != std::string::npos;
+                    bool validate = str_b64_pre_pos != std::string::npos && str_b64_suf_pos != std::string::npos &&
+                                    bin_b64_pre_pos != std::string::npos && bin_b64_suf_pos != std::string::npos;
                     CHECK(validate);
 
                     size_t contents_str = string_description.find(it->first, str_b64_pre_pos + base64_prefix.size());
@@ -1824,28 +1829,21 @@
     CHECK_EQUAL(message, "No property 'name' found on object type 'account' specified in 'sort' clause");
 }
 
-<<<<<<< HEAD
-=======
-
 TEST(Parser_Limit)
 {
     SHARED_GROUP_TEST_PATH(path);
     std::unique_ptr<Replication> hist(make_in_realm_history(path));
-    SharedGroup sg(*hist, SharedGroupOptions(crypt_key()));
-
-    Group& g = sg.begin_write();
-    TableRef people = g.add_table("person");
-
-    size_t name_col = people->add_column(type_String, "name");
-    size_t age_col = people->add_column(type_Int, "age");
-
-    people->add_empty_row(3);
-    people->set_string(name_col, 0, "Adam");
-    people->set_int(age_col, 0, 28);
-    people->set_string(name_col, 1, "Frank");
-    people->set_int(age_col, 1, 30);
-    people->set_string(name_col, 2, "Ben");
-    people->set_int(age_col, 2, 28);
+    auto sg = DB::create(*hist, DBOptions(crypt_key()));
+
+    auto wt = sg->start_write();
+    TableRef people = wt->add_table("person");
+
+    auto name_col = people->add_column(type_String, "name");
+    people->add_column(type_Int, "age");
+
+    people->create_object().set_all("Adam", 28);
+    people->create_object().set_all("Frank", 30);
+    people->create_object().set_all("Ben", 28);
 
     // solely limit
     TableView tv = get_sorted_view(people, "TRUEPREDICATE LIMIT(0)");
@@ -1871,18 +1869,18 @@
     tv = get_sorted_view(people, "TRUEPREDICATE SORT(name ASC) LIMIT(1)");
     CHECK_EQUAL(tv.size(), 1);
     CHECK_EQUAL(tv.get_num_results_excluded_by_limit(), 2);
-    CHECK_EQUAL(tv.get_string(name_col, 0), "Adam");
+    CHECK_EQUAL(tv[0].get<String>(name_col), "Adam");
     tv = get_sorted_view(people, "TRUEPREDICATE SORT(name ASC) LIMIT(2)");
     CHECK_EQUAL(tv.size(), 2);
     CHECK_EQUAL(tv.get_num_results_excluded_by_limit(), 1);
-    CHECK_EQUAL(tv.get_string(name_col, 0), "Adam");
-    CHECK_EQUAL(tv.get_string(name_col, 1), "Ben");
+    CHECK_EQUAL(tv[0].get<String>(name_col), "Adam");
+    CHECK_EQUAL(tv[1].get<String>(name_col), "Ben");
     tv = get_sorted_view(people, "TRUEPREDICATE SORT(name ASC) LIMIT(3)");
     CHECK_EQUAL(tv.size(), 3);
     CHECK_EQUAL(tv.get_num_results_excluded_by_limit(), 0);
-    CHECK_EQUAL(tv.get_string(name_col, 0), "Adam");
-    CHECK_EQUAL(tv.get_string(name_col, 1), "Ben");
-    CHECK_EQUAL(tv.get_string(name_col, 2), "Frank");
+    CHECK_EQUAL(tv[0].get<String>(name_col), "Adam");
+    CHECK_EQUAL(tv[1].get<String>(name_col), "Ben");
+    CHECK_EQUAL(tv[2].get<String>(name_col), "Frank");
     tv = get_sorted_view(people, "TRUEPREDICATE SORT(name ASC) LIMIT(4)");
     CHECK_EQUAL(tv.size(), 3);
     CHECK_EQUAL(tv.get_num_results_excluded_by_limit(), 0);
@@ -1894,17 +1892,17 @@
     tv = get_sorted_view(people, "TRUEPREDICATE SORT(name ASC) DISTINCT(age) LIMIT(1)");
     CHECK_EQUAL(tv.size(), 1);
     CHECK_EQUAL(tv.get_num_results_excluded_by_limit(), 1);
-    CHECK_EQUAL(tv.get_string(name_col, 0), "Adam");
+    CHECK_EQUAL(tv[0].get<String>(name_col), "Adam");
     tv = get_sorted_view(people, "TRUEPREDICATE SORT(name ASC) DISTINCT(age) LIMIT(2)");
     CHECK_EQUAL(tv.size(), 2);
     CHECK_EQUAL(tv.get_num_results_excluded_by_limit(), 0);
-    CHECK_EQUAL(tv.get_string(name_col, 0), "Adam");
-    CHECK_EQUAL(tv.get_string(name_col, 1), "Frank");
+    CHECK_EQUAL(tv[0].get<String>(name_col), "Adam");
+    CHECK_EQUAL(tv[1].get<String>(name_col), "Frank");
     tv = get_sorted_view(people, "TRUEPREDICATE SORT(name ASC) DISTINCT(age) LIMIT(3)");
     CHECK_EQUAL(tv.size(), 2);
     CHECK_EQUAL(tv.get_num_results_excluded_by_limit(), 0);
-    CHECK_EQUAL(tv.get_string(name_col, 0), "Adam");
-    CHECK_EQUAL(tv.get_string(name_col, 1), "Frank");
+    CHECK_EQUAL(tv[0].get<String>(name_col), "Adam");
+    CHECK_EQUAL(tv[1].get<String>(name_col), "Frank");
     tv = get_sorted_view(people, "TRUEPREDICATE SORT(name ASC) DISTINCT(age) LIMIT(4)");
     CHECK_EQUAL(tv.size(), 2);
     CHECK_EQUAL(tv.get_num_results_excluded_by_limit(), 0);
@@ -1916,15 +1914,15 @@
     tv = get_sorted_view(people, "age < 30 SORT(name ASC) DISTINCT(age) LIMIT(1)");
     CHECK_EQUAL(tv.size(), 1);
     CHECK_EQUAL(tv.get_num_results_excluded_by_limit(), 0);
-    CHECK_EQUAL(tv.get_string(name_col, 0), "Adam");
+    CHECK_EQUAL(tv[0].get<String>(name_col), "Adam");
     tv = get_sorted_view(people, "age < 30 SORT(name ASC) DISTINCT(age) LIMIT(2)");
     CHECK_EQUAL(tv.size(), 1);
     CHECK_EQUAL(tv.get_num_results_excluded_by_limit(), 0);
-    CHECK_EQUAL(tv.get_string(name_col, 0), "Adam");
+    CHECK_EQUAL(tv[0].get<String>(name_col), "Adam");
     tv = get_sorted_view(people, "age < 30 SORT(name ASC) DISTINCT(age) LIMIT(3)");
     CHECK_EQUAL(tv.size(), 1);
     CHECK_EQUAL(tv.get_num_results_excluded_by_limit(), 0);
-    CHECK_EQUAL(tv.get_string(name_col, 0), "Adam");
+    CHECK_EQUAL(tv[0].get<String>(name_col), "Adam");
     tv = get_sorted_view(people, "age < 30 SORT(name ASC) DISTINCT(age) LIMIT(4)");
     CHECK_EQUAL(tv.size(), 1);
     CHECK_EQUAL(tv.get_num_results_excluded_by_limit(), 0);
@@ -1936,7 +1934,7 @@
     tv = get_sorted_view(people, "age < 30 && name == 'Adam' LIMIT(1)");
     CHECK_EQUAL(tv.size(), 1);
     CHECK_EQUAL(tv.get_num_results_excluded_by_limit(), 0);
-    CHECK_EQUAL(tv.get_string(name_col, 0), "Adam");
+    CHECK_EQUAL(tv[0].get<String>(name_col), "Adam");
 
     // limit multiple times, order matters
     tv = get_sorted_view(people, "TRUEPREDICATE LIMIT(2) LIMIT(1)");
@@ -1948,20 +1946,20 @@
     tv = get_sorted_view(people, "age > 0 SORT(name ASC) LIMIT(2)");
     CHECK_EQUAL(tv.size(), 2);
     CHECK_EQUAL(tv.get_num_results_excluded_by_limit(), 1);
-    CHECK_EQUAL(tv.get_string(name_col, 0), "Adam");
-    CHECK_EQUAL(tv.get_string(name_col, 1), "Ben");
+    CHECK_EQUAL(tv[0].get<String>(name_col), "Adam");
+    CHECK_EQUAL(tv[1].get<String>(name_col), "Ben");
     tv = get_sorted_view(people, "age > 0 LIMIT(2) SORT(name ASC)");
     CHECK_EQUAL(tv.size(), 2);
     CHECK_EQUAL(tv.get_num_results_excluded_by_limit(), 1);
-    CHECK_EQUAL(tv.get_string(name_col, 0), "Adam");
-    CHECK_EQUAL(tv.get_string(name_col, 1), "Frank");
+    CHECK_EQUAL(tv[0].get<String>(name_col), "Adam");
+    CHECK_EQUAL(tv[1].get<String>(name_col), "Frank");
     tv = get_sorted_view(people, "age > 0 SORT(name ASC) LIMIT(2) DISTINCT(age)");
     CHECK_EQUAL(tv.size(), 1);
     CHECK_EQUAL(tv.get_num_results_excluded_by_limit(), 1); // the other result is excluded by distinct not limit
     tv = get_sorted_view(people, "age > 0 SORT(name DESC) LIMIT(2) SORT(age ASC) LIMIT(1)");
     CHECK_EQUAL(tv.size(), 1);
     CHECK_EQUAL(tv.get_num_results_excluded_by_limit(), 2);
-    CHECK_EQUAL(tv.get_string(name_col, 0), "Ben");
+    CHECK_EQUAL(tv[0].get<String>(name_col), "Ben");
 
     // size_unlimited() checks
     tv = get_sorted_view(people, "age == 30");
@@ -2011,15 +2009,15 @@
     CHECK_EQUAL(tv.get_num_results_excluded_by_limit(), 0);
 
     // errors
-    CHECK_THROW_ANY(get_sorted_view(people, "TRUEPREDICATE LIMIT(-1)")); // only accepting positive integers
-    CHECK_THROW_ANY(get_sorted_view(people, "TRUEPREDICATE LIMIT(age)")); // only accepting positive integers
+    CHECK_THROW_ANY(get_sorted_view(people, "TRUEPREDICATE LIMIT(-1)"));    // only accepting positive integers
+    CHECK_THROW_ANY(get_sorted_view(people, "TRUEPREDICATE LIMIT(age)"));   // only accepting positive integers
     CHECK_THROW_ANY(get_sorted_view(people, "TRUEPREDICATE LIMIT('age')")); // only accepting positive integers
 
-    sg.commit();
+    wt->commit();
 
     // handover
-    const Group& reader = sg.begin_read();
-    ConstTableRef peopleRead = reader.get_table("person");
+    auto reader = sg->start_read();
+    ConstTableRef peopleRead = reader->get_table("person");
 
     TableView items = peopleRead->where().find_all();
     CHECK_EQUAL(items.size(), 3);
@@ -2029,16 +2027,15 @@
     CHECK(desc.will_apply_limit());
     items.apply_descriptor_ordering(desc);
     CHECK_EQUAL(items.size(), 1);
-    std::unique_ptr<SharedGroup::Handover<TableView>> handover = sg.export_for_handover(items, ConstSourcePayload::Copy);
-
-    std::unique_ptr<TableView> tv2(sg.import_from_handover(move(handover)));
+
+    auto tr = reader->duplicate();
+    auto tv2 = tr->import_copy_of(items, PayloadPolicy::Copy);
     CHECK(tv2->is_attached());
     CHECK(tv2->is_in_sync());
     CHECK_EQUAL(tv2->size(), 1);
 }
 
 
->>>>>>> 6c61b970
 TEST(Parser_Backlinks)
 {
     Group g;
