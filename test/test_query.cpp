--- conflicted
+++ resolved
@@ -10262,7 +10262,6 @@
     }
 }
 
-<<<<<<< HEAD
 TEST(Query_LinkViewAnd)
 {
     Group g;
@@ -10289,7 +10288,7 @@
     q1.and_query(q2);
     CHECK_NOT(q1.find());
 }
-=======
+
 TEST(Query_LinksWithIndex)
 {
     Group g;
@@ -10313,59 +10312,54 @@
     TableRef origin = g.add_table("origin");
     auto col_linklist = origin->add_column_link(type_LinkList, "linklist", *middle);
 
-    std::string strings[] = {"Copenhagen", "Aarhus", "Odense", "Aalborg", "Faaborg"};
+    std::vector<StringData> strings{"Copenhagen", "Aarhus", "Odense", "Aalborg", "Faaborg"};
     auto now = std::chrono::system_clock::now();
     std::chrono::seconds d{0};
     for (auto& str : strings) {
-        auto ndx =  target->add_empty_row();
-        target->set_string(col_value, ndx, str);
-        target->set_timestamp(col_date, ndx, Timestamp(now + d));
+        target->create_object().set(col_value, str).set(col_date, Timestamp(now + d));
         d = d + std::chrono::seconds{1};
     }
 
-    middle->add_empty_row(5);
-
-    middle->set_link(col_link, 0, 0);
-    middle->set_link(col_link, 1, 2);
-    middle->set_link(col_link, 2, 2);
-    middle->set_link(col_link, 3, 2);
-    middle->set_link(col_link, 4, 3);
-
-    origin->add_empty_row(5);
-
-    origin->get_linklist(col_linklist, 0)->add(3);
-    origin->get_linklist(col_linklist, 1)->add(1);
-    origin->get_linklist(col_linklist, 1)->add(2);
-    origin->get_linklist(col_linklist, 2)->add(4);
-    origin->get_linklist(col_linklist, 3)->add(3);
-    origin->get_linklist(col_linklist, 4)->add(0);
+    auto m0 = middle->create_object().set(col_link, target->find_first(col_value, strings[0])).get_key();
+    auto m1 = middle->create_object().set(col_link, target->find_first(col_value, strings[2])).get_key();
+    auto m2 = middle->create_object().set(col_link, target->find_first(col_value, strings[2])).get_key();
+    auto m3 = middle->create_object().set(col_link, target->find_first(col_value, strings[2])).get_key();
+    auto m4 = middle->create_object().set(col_link, target->find_first(col_value, strings[3])).get_key();
+
+    auto obj0 = origin->create_object();
+    obj0.get_linklist(col_linklist).add(m3);
+
+    auto obj1 = origin->create_object();
+    auto ll1 = obj1.get_linklist(col_linklist);
+    ll1.add(m1);
+    ll1.add(m2);
+
+    origin->create_object().get_linklist(col_linklist).add(m4);
+    origin->create_object().get_linklist(col_linklist).add(m3);
+    auto obj4 = origin->create_object();
+    obj4.get_linklist(col_linklist).add(m0);
 
     Query q = origin->link(col_linklist).link(col_link).column<String>(col_value) == "Odense";
-    CHECK_EQUAL(q.find(), 0);
+    CHECK_EQUAL(q.find(), obj0.get_key());
     auto tv = q.find_all();
     CHECK_EQUAL(tv.size(), 3);
 
-    auto ndx = foo->add_empty_row();
-    foo->set_string(col_location, ndx, "Fyn");
-    foo->set_int(col_score, ndx, 5);
-    auto ll = foo->get_linklist(col_foo, ndx);
-    ll->add(2);
-    ll->add(4);
+    auto ll = foo->create_object().set(col_location, "Fyn").set(col_score, 5).get_linklist(col_foo);
+    ll.add(target->find_first(col_value, strings[2]));
+    ll.add(target->find_first(col_value, strings[4]));
 
     Query q1 =
         origin->link(col_linklist).link(col_link).backlink(*foo, col_foo).column<String>(col_location) == "Fyn";
-    CHECK_EQUAL(q1.find(), 0);
+    CHECK_EQUAL(q1.find(),  obj0.get_key());
     Query q2 = origin->link(col_linklist).link(col_link).backlink(*foo, col_foo).column<Int>(col_score) == 5;
-    CHECK_EQUAL(q2.find(), 0);
+    CHECK_EQUAL(q2.find(),  obj0.get_key());
 
     // Make sure that changes in the table are reflected in the query result
-    middle->set_link(col_link, 3, 1);
-    CHECK_EQUAL(q.find(), 1);
+    middle->get_object(m3).set(col_link, target->find_first(col_value, strings[1]));
+    CHECK_EQUAL(q.find(), obj1.get_key());
 
     q = origin->link(col_linklist).link(col_link).column<Timestamp>(col_date) == Timestamp(now);
-    CHECK_EQUAL(q.find(), 4);
-}
-
->>>>>>> d2f65739
+    CHECK_EQUAL(q.find(), obj4.get_key());
+}
 
 #endif // TEST_QUERY