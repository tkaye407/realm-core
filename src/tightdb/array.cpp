--- conflicted
+++ resolved
@@ -1294,11 +1294,7 @@
 
 size_t Array::CalcItemCount(size_t bytes, size_t width) const
 {
-<<<<<<< HEAD
-    if (width == 0) return numeric_limits<size_t>::max(); // zero width gives "infinite" space
-=======
     if (width == 0) return size_t(-1); // zero width gives infinite space
->>>>>>> e2985d24
 
     const size_t bytes_data = bytes - 8; // ignore 8 byte header
     const size_t total_bits = bytes_data * 8;
