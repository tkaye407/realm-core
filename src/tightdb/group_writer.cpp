--- conflicted
+++ resolved
@@ -388,11 +388,10 @@
     Array& versions  = m_group.m_free_versions;
     const bool is_shared = m_group.m_is_shared;
 
-<<<<<<< HEAD
-    size_t old_filesize = m_file_map.get_size();
-
-    size_t min_filesize = old_filesize;
-    if (int_add_with_overflow_detect(min_filesize, len)) {
+    size_t old_file_size = m_file_map.get_size();
+
+    size_t min_file_size = old_file_size;
+    if (int_add_with_overflow_detect(min_file_size, requested_size)) {
         throw runtime_error("File size overflow");
     }
 
@@ -404,55 +403,41 @@
     size_t stop_doubling_size = 128*(1024*1024L); // = 128MiB
     TIGHTDB_ASSERT(stop_doubling_size % 8 == 0);
 
-    size_t new_filesize = old_filesize;
-    while (new_filesize < min_filesize) {
-        if (new_filesize < stop_doubling_size) {
+    size_t new_file_size = old_file_size;
+    while (new_file_size < min_file_size) {
+        if (new_file_size < stop_doubling_size) {
             // The file contains at least a header, so the size can never
             // be zero. We need this to ensure that the number of
             // iterations will be finite.
-            TIGHTDB_ASSERT(new_filesize != 0);
+            TIGHTDB_ASSERT(new_file_size != 0);
             // Be sure that the doubling does not overflow
             TIGHTDB_ASSERT(stop_doubling_size <= numeric_limits<size_t>::max() / 2);
-            new_filesize *= 2;
+            new_file_size *= 2;
         }
         else {
-            if (int_add_with_overflow_detect(new_filesize, stop_doubling_size)) {
-                new_filesize = numeric_limits<size_t>::max();
+            if (int_add_with_overflow_detect(new_file_size, stop_doubling_size)) {
+                new_file_size = numeric_limits<size_t>::max();
             }
         }
     }
 
     // The size must be a multiple of 8 - but why? In any case this is
     // guaranteed as long as the initial size is a multiple of 8.
-    TIGHTDB_ASSERT(new_filesize % 8 == 0);
-
-    // Note: File::alloc() may misbehave under race
-    // conditions. However, in transactional mode we hold a write lock
-    // at this time, and in non-transactional mode it is the
-    // responsibility of the user to ensure non-concurrent mutation
-    // access.
-    m_alloc.m_file.prealloc(0, new_filesize);
-
-    // FIXME: What does this call to sync() achieve? Robustness with
-    // respect to abrupt process termination?
-=======
-    // we always expand megabytes at a time, both for
-    // performance and to avoid excess fragmentation
-    const size_t megabyte = 1024 * 1024;
-    const size_t old_file_size = m_file_map.get_size();
-    const size_t needed_size = old_file_size + requested_size;
-    const size_t rest = needed_size % megabyte;
-    const size_t new_file_size = rest ? (needed_size + (megabyte - rest)) : needed_size;
-
-    // Extend the file
-    m_alloc.m_file.alloc(0, new_file_size); // Throws
+    TIGHTDB_ASSERT(new_file_size % 8 == 0);
+
+    // Note: File::prealloc() may misbehave under race conditions (see
+    // documentation of File::prealloc()). Foretunately, no race
+    // conditions can occur, because in transactional mode we hold a
+    // write lock at this time, and in non-transactional mode it is
+    // the responsibility of the user to ensure non-concurrent
+    // mutation access.
+    m_alloc.m_file.prealloc(0, new_file_size);
 
     // FIXME: It is not clear what this call to sync() achieves. In
     // fact, is seems like it acheives nothing at all, because only if
     // the new top 'ref' is successfully instated will we need to see
     // a bigger file on disk. On the other hand, if it does acheive
     // something, what exactly is that?
->>>>>>> b501e94b
     m_alloc.m_file.sync();
 
     m_file_map.remap(m_alloc.m_file, File::access_ReadWrite, new_file_size);
