--- conflicted
+++ resolved
@@ -145,20 +145,22 @@
 
 class DefaultGovernor : public PageReclaimGovernor {
 public:
-    int64_t pick_lowest_valid(int64_t a, int64_t b) {
+    int64_t pick_lowest_valid(int64_t a, int64_t b)
+    {
         if (a == no_match)
             return b;
         if (b == no_match)
             return a;
-        return std::min(a,b);
-    }
-    int64_t pick_if_valid(int64_t source, int64_t target) {
+        return std::min(a, b);
+    }
+    int64_t pick_if_valid(int64_t source, int64_t target)
+    {
         if (source == no_match)
             return no_match;
         return target;
     }
 
-	int64_t get_current_target(size_t load) override
+    int64_t get_current_target(size_t load) override
     {
         static_cast<void>(load);
         if (m_refresh_count > 0) {
@@ -183,12 +185,14 @@
         m_refresh_count = 10; // refresh every 10 seconds
         return target;
     }
-    DefaultGovernor() {
+    DefaultGovernor()
+    {
         auto cfg_name = getenv("REALM_PAGE_GOVERNOR_CFG");
         if (cfg_name) {
             m_cfg_file_name = cfg_name;
         }
     }
+
 private:
     std::string m_cfg_file_name;
     int64_t m_target = 0;
@@ -216,10 +220,10 @@
 struct DefaultGovernorInstaller {
     DefaultGovernorInstaller()
     {
-    	if (default_governor.get_current_target(0) != PageReclaimGovernor::no_match) {
-    		// only install if the governor is able to compute a target.
-    		set_page_reclaim_governor(&default_governor);
-    	}
+        if (default_governor.get_current_target(0) != PageReclaimGovernor::no_match) {
+            // only install if the governor is able to compute a target.
+            set_page_reclaim_governor(&default_governor);
+        }
     }
 };
 
@@ -391,8 +395,6 @@
     return 0;
 }
 
-<<<<<<< HEAD
-=======
 SharedFileInfo* get_file_info_for_file(File& file)
 {
     LockGuard lock(mapping_mutex);
@@ -415,7 +417,6 @@
     else
         return it->info.get();
 }
->>>>>>> cba73818
 
 EncryptedFileMapping* add_mapping(void* addr, size_t size, FileDesc fd, size_t file_offset, File::AccessMode access,
                                   const char* encryption_key)
