--- conflicted
+++ resolved
@@ -790,17 +790,11 @@
                 // space. Worst case, this might also fail, but there is also a chance it will succeed. We don't
                 // call this in the first place because using fcntl(F_PREALLOCATE) will be faster if it works (it has
                 // been reliable on HSF+).
-<<<<<<< HEAD
-                manually_consume_space();
+                consume_space_interlocked();
             }
             else {
                 std::string msg = util::format("fcntl() inside prealloc() failed allocating %1 bytes, new_size=%2, "
                                                "cur_size=%3, allocated_size=%4, event: ",
-=======
-                consume_space_interlocked();
-            } else {
-                std::string msg = util::format("fcntl() inside prealloc() failed allocating %1 bytes, new_size=%2, cur_size=%3, allocated_size=%4, event: ",
->>>>>>> d2f65739
                                                to_allocate, new_size, statbuf.st_size, allocated_size);
                 msg += util::make_basic_system_error_code(err).message();
                 throw OutOfDiskSpace(msg);
