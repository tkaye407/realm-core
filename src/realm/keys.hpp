/*************************************************************************
 *
 * Copyright 2016 Realm Inc.
 *
 * Licensed under the Apache License, Version 2.0 (the "License");
 * you may not use this file except in compliance with the License.
 * You may obtain a copy of the License at
 *
 * http://www.apache.org/licenses/LICENSE-2.0
 *
 * Unless required by applicable law or agreed to in writing, software
 * distributed under the License is distributed on an "AS IS" BASIS,
 * WITHOUT WARRANTIES OR CONDITIONS OF ANY KIND, either express or implied.
 * See the License for the specific language governing permissions and
 * limitations under the License.
 *
 **************************************************************************/

#ifndef REALM_KEYS_HPP
#define REALM_KEYS_HPP

#include <realm/util/to_string.hpp>
#include <realm/column_type.hpp>
#include <ostream>
#include <vector>

namespace realm {

struct TableKey {
    static constexpr uint32_t null_value = uint32_t(-1) >> 1; // free top bit
    constexpr TableKey() noexcept
        : value(null_value)
    {
    }
    explicit TableKey(uint32_t val) noexcept
        : value(val)
    {
    }
    TableKey& operator=(uint32_t val) noexcept
    {
        value = val;
        return *this;
    }
    bool operator==(const TableKey& rhs) const noexcept
    {
        return value == rhs.value;
    }
    bool operator!=(const TableKey& rhs) const noexcept
    {
        return value != rhs.value;
    }
    bool operator<(const TableKey& rhs) const noexcept
    {
        return value < rhs.value;
    }
    explicit operator bool() const noexcept
    {
        return value != null_value;
    }
    uint32_t value;
};


inline std::ostream& operator<<(std::ostream& os, TableKey tk)
{
    os << "TableKey(" << tk.value << ")";
    return os;
}

namespace util {

inline std::string to_string(TableKey tk)
{
    return to_string(tk.value);
}
}

class TableVersions : public std::vector<std::pair<TableKey, uint64_t>> {
public:
    TableVersions()
    {
    }
    TableVersions(TableKey key, uint64_t version)
    {
        emplace_back(key, version);
    }
    bool operator==(const TableVersions& other) const;
};

struct ColKey {
    struct Idx {
        unsigned val;
    };

    constexpr ColKey() noexcept
        : value(uint64_t(-1) >> 1) // free top bit
    {
    }
    constexpr explicit ColKey(int64_t val) noexcept
        : value(val)
    {
    }
    explicit ColKey(Idx index, ColumnType type, ColumnAttrMask attrs, unsigned tag) noexcept
        : ColKey((index.val & 0xFFFFUL) | ((type & 0x3FUL) << 16) | ((attrs.m_value & 0xFFUL) << 22) |
                 ((tag & 0xFFFFFFFFUL) << 30))
    {
    }
    ColKey& operator=(int64_t val) noexcept
    {
        value = val;
        return *this;
    }
    bool operator==(const ColKey& rhs) const noexcept
    {
        return value == rhs.value;
    }
    bool operator!=(const ColKey& rhs) const noexcept
    {
        return value != rhs.value;
    }
    bool operator<(const ColKey& rhs) const noexcept
    {
        return value < rhs.value;
    }
    bool operator>(const ColKey& rhs) const noexcept
    {
        return value > rhs.value;
    }
    explicit operator bool() const noexcept
    {
        return value != ColKey().value;
    }
    Idx get_index() const noexcept
    {
        return Idx{static_cast<unsigned>(value) & 0xFFFFU};
    }
    ColumnType get_type() const noexcept
    {
        return ColumnType((static_cast<unsigned>(value) >> 16) & 0x3F);
    }
    ColumnAttrMask get_attrs() const noexcept
    {
        return ColumnAttrMask((static_cast<unsigned>(value) >> 22) & 0xFF);
    }
    unsigned get_tag() const noexcept
    {
        return (value >> 30) & 0xFFFFFFFFUL;
    }
    int64_t value;
};

inline std::ostream& operator<<(std::ostream& os, ColKey ck)
{
    os << "ColKey(" << ck.value << ")";
    return os;
}

struct ObjKey {
    constexpr ObjKey() noexcept
        : value(-1)
    {
    }
    explicit constexpr ObjKey(int64_t val) noexcept
        : value(val)
    {
    }
<<<<<<< HEAD
    bool is_unresolved() const
    {
        return value <= -2;
    }
    ObjKey get_unresolved() const
    {
        return ObjKey(-2 - value);
    }
    ObjKey& operator=(int64_t val)
=======
    ObjKey& operator=(int64_t val) noexcept
>>>>>>> ce1de056
    {
        value = val;
        return *this;
    }
    bool operator==(const ObjKey& rhs) const noexcept
    {
        return value == rhs.value;
    }
    bool operator!=(const ObjKey& rhs) const noexcept
    {
        return value != rhs.value;
    }
    bool operator<(const ObjKey& rhs) const noexcept
    {
        return value < rhs.value;
    }
    bool operator>(const ObjKey& rhs) const noexcept
    {
        return value > rhs.value;
    }
    explicit operator bool() const noexcept
    {
        return value != -1;
    }
    int64_t value;

private:
    // operator bool will enable casting to integer. Prevent this.
    operator int64_t() const = delete;
};

class ObjKeys : public std::vector<ObjKey> {
public:
    ObjKeys(const std::vector<int64_t>& init)
    {
        reserve(init.size());
        for (auto i : init) {
            emplace_back(i);
        }
    }
    ObjKeys()
    {
    }
};


inline std::ostream& operator<<(std::ostream& ostr, ObjKey key)
{
    ostr << "ObjKey(" << key.value << ")";
    return ostr;
}

constexpr ObjKey null_key;

namespace util {

inline std::string to_string(ColKey ck)
{
    return to_string(ck.value);
}

} // namespace util

} // namespace realm


namespace std {

template <>
struct hash<realm::ObjKey> {
    size_t operator()(realm::ObjKey key) const
    {
        return std::hash<uint64_t>{}(key.value);
    }
};

} // namespace std


#endif<|MERGE_RESOLUTION|>--- conflicted
+++ resolved
@@ -164,7 +164,6 @@
         : value(val)
     {
     }
-<<<<<<< HEAD
     bool is_unresolved() const
     {
         return value <= -2;
@@ -173,10 +172,7 @@
     {
         return ObjKey(-2 - value);
     }
-    ObjKey& operator=(int64_t val)
-=======
     ObjKey& operator=(int64_t val) noexcept
->>>>>>> ce1de056
     {
         value = val;
         return *this;
