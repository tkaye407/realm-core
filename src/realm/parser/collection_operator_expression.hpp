////////////////////////////////////////////////////////////////////////////
//
// Copyright 2015 Realm Inc.
//
// Licensed under the Apache License, Version 2.0 (the "License");
// you may not use this file except in compliance with the License.
// You may obtain a copy of the License at
//
// http://www.apache.org/licenses/LICENSE-2.0
//
// Unless required by applicable law or agreed to in writing, software
// distributed under the License is distributed on an "AS IS" BASIS,
// WITHOUT WARRANTIES OR CONDITIONS OF ANY KIND, either express or implied.
// See the License for the specific language governing permissions and
// limitations under the License.
//
////////////////////////////////////////////////////////////////////////////

#ifndef REALM_COLLECTION_OPERATOR_EXPRESSION_HPP
#define REALM_COLLECTION_OPERATOR_EXPRESSION_HPP

#include "property_expression.hpp"
#include "parser.hpp"
#include "parser_utils.hpp"

#include <realm/query_expression.hpp>

namespace realm {
namespace parser {

template <typename RetType, parser::Expression::KeyPathOp AggOpType, class Enable = void>
struct CollectionOperatorGetter;

template <parser::Expression::KeyPathOp OpType>
struct CollectionOperatorExpression
{
    static constexpr parser::Expression::KeyPathOp operation_type = OpType;
    std::function<Table *()> table_getter;
    PropertyExpression pe;
    ColKey post_link_col_key;
    DataType post_link_col_type;

    CollectionOperatorExpression(PropertyExpression&& exp, std::string suffix_path, parser::KeyPathMapping& mapping)
    : pe(std::move(exp))
    {
        table_getter = std::bind(&PropertyExpression::table_getter, pe);

        const bool requires_suffix_path = !(OpType == parser::Expression::KeyPathOp::SizeString
                                            || OpType == parser::Expression::KeyPathOp::SizeBinary
                                            || OpType == parser::Expression::KeyPathOp::Count);

        if (requires_suffix_path) {
            Table* pre_link_table = pe.table_getter();
            REALM_ASSERT(pre_link_table);
<<<<<<< HEAD
            StringData list_property_name = pre_link_table->get_column_name(pe.col_key);
            precondition(pe.col_type == type_LinkList,
                         util::format("The '%1' operation must be used on a list property, but '%2' is not a list",
                                      util::collection_operator_to_str(OpType), list_property_name));

            TableRef post_link_table = pe.table_getter()->get_link_target(pe.col_key);
=======
            StringData list_property_name;
            if (pe.dest_type_is_backlink()) {
                list_property_name = "linking object";
            } else {
                list_property_name = pre_link_table->get_column_name(pe.get_dest_ndx());
            }
            realm_precondition(pe.get_dest_type() == type_LinkList || pe.dest_type_is_backlink(),
                         util::format("The '%1' operation must be used on a list property, but '%2' is not a list",
                                      util::collection_operator_to_str(OpType), list_property_name));

            ConstTableRef post_link_table;
            if (pe.dest_type_is_backlink()) {
                post_link_table = pe.get_dest_table();
            } else {
                post_link_table = pe.get_dest_table()->get_link_target(pe.get_dest_ndx());
            }
>>>>>>> 163cb4d1
            REALM_ASSERT(post_link_table);
            StringData printable_post_link_table_name = get_printable_table_name(*post_link_table);

            KeyPath suffix_key_path = key_path_from_string(suffix_path);

            realm_precondition(suffix_path.size() > 0 && suffix_key_path.size() > 0,
                         util::format("A property from object '%1' must be provided to perform operation '%2'",
                                      printable_post_link_table_name, util::collection_operator_to_str(OpType)));
            size_t index = 0;
            KeyPathElement element = mapping.process_next_path(post_link_table, suffix_key_path, index);

            realm_precondition(suffix_key_path.size() == 1,
                         util::format("Unable to use '%1' because collection aggreate operations are only supported "
                                      "for direct properties at this time", suffix_path));

<<<<<<< HEAD
            post_link_col_key = pe.table_getter()->get_link_target(pe.col_key)->get_column_key(suffix_key_path[0]);

            precondition(post_link_col_key,
                         util::format("No property '%1' on object of type '%2'",
                                      suffix_path, printable_post_link_table_name));
            post_link_col_type = pe.table_getter()->get_link_target(pe.col_key)->get_column_type(post_link_col_key);
=======
            post_link_col_ndx = element.col_ndx;
            post_link_col_type = element.col_type;
>>>>>>> 163cb4d1
        }
        else {  // !requires_suffix_path
            post_link_col_type = pe.get_dest_type();

            realm_precondition(suffix_path.empty(),
                         util::format("An extraneous property '%1' was found for operation '%2'",
                                      suffix_path, util::collection_operator_to_str(OpType)));
        }
    }
    template <typename T>
    auto value_of_type_for_query() const
    {
        return CollectionOperatorGetter<T, OpType>::convert(*this);
    }
};


// Certain operations are disabled for some types (eg. a sum of timestamps is invalid).
// The operations that are supported have a specialisation with std::enable_if for that type below
// any type/operation combination that is not specialised will get the runtime error from the following
// default implementation. The return type is just a dummy to make things compile.
template <typename RetType, parser::Expression::KeyPathOp AggOpType, class Enable>
struct CollectionOperatorGetter {
    static Columns<RetType> convert(const CollectionOperatorExpression<AggOpType>& op) {
        throw std::runtime_error(util::format("Predicate error: comparison of type '%1' with result of '%2' is not supported.",
                                              type_to_str<RetType>(),
                                              collection_operator_to_str(op.operation_type)));
    }
};

template <typename RetType>
struct CollectionOperatorGetter<RetType, parser::Expression::KeyPathOp::Min,
typename std::enable_if_t<realm::is_any<RetType, Int, Float, Double>::value> >{
    static SubColumnAggregate<RetType, aggregate_operations::Minimum<RetType> > convert(const CollectionOperatorExpression<parser::Expression::KeyPathOp::Min>& expr)
    {
<<<<<<< HEAD
        return expr.table_getter()->template column<Link>(expr.pe.col_key).template column<RetType>(expr.post_link_col_key).min();
=======
        if (expr.pe.dest_type_is_backlink()) {
            return expr.table_getter()->template column<Link>(*expr.pe.get_dest_table(), expr.pe.get_dest_ndx()).template column<RetType>(expr.post_link_col_ndx).min();
        } else {
            return expr.table_getter()->template column<Link>(expr.pe.get_dest_ndx()).template column<RetType>(expr.post_link_col_ndx).min();
        }
>>>>>>> 163cb4d1
    }
};

template <typename RetType>
struct CollectionOperatorGetter<RetType, parser::Expression::KeyPathOp::Max,
typename std::enable_if_t<realm::is_any<RetType, Int, Float, Double>::value> >{
    static SubColumnAggregate<RetType, aggregate_operations::Maximum<RetType> > convert(const CollectionOperatorExpression<parser::Expression::KeyPathOp::Max>& expr)
    {
<<<<<<< HEAD
        return expr.table_getter()->template column<Link>(expr.pe.col_key).template column<RetType>(expr.post_link_col_key).max();
=======
        if (expr.pe.dest_type_is_backlink()) {
            return expr.table_getter()->template column<Link>(*expr.pe.get_dest_table(), expr.pe.get_dest_ndx()).template column<RetType>(expr.post_link_col_ndx).max();
        } else {
            return expr.table_getter()->template column<Link>(expr.pe.get_dest_ndx()).template column<RetType>(expr.post_link_col_ndx).max();
        }
>>>>>>> 163cb4d1
    }
};

template <typename RetType>
struct CollectionOperatorGetter<RetType, parser::Expression::KeyPathOp::Sum,
typename std::enable_if_t<realm::is_any<RetType, Int, Float, Double>::value> >{
    static SubColumnAggregate<RetType, aggregate_operations::Sum<RetType> > convert(const CollectionOperatorExpression<parser::Expression::KeyPathOp::Sum>& expr)
    {
<<<<<<< HEAD
        return expr.table_getter()->template column<Link>(expr.pe.col_key).template column<RetType>(expr.post_link_col_key).sum();
=======
        if (expr.pe.dest_type_is_backlink()) {
            return expr.table_getter()->template column<Link>(*expr.pe.get_dest_table(), expr.pe.get_dest_ndx()).template column<RetType>(expr.post_link_col_ndx).sum();
        } else {
            return expr.table_getter()->template column<Link>(expr.pe.get_dest_ndx()).template column<RetType>(expr.post_link_col_ndx).sum();
        }
>>>>>>> 163cb4d1
    }
};

template <typename RetType>
struct CollectionOperatorGetter<RetType, parser::Expression::KeyPathOp::Avg,
typename std::enable_if_t<realm::is_any<RetType, Int, Float, Double>::value> >{
    static SubColumnAggregate<RetType, aggregate_operations::Average<RetType> > convert(const CollectionOperatorExpression<parser::Expression::KeyPathOp::Avg>& expr)
    {
<<<<<<< HEAD
        return expr.table_getter()->template column<Link>(expr.pe.col_key).template column<RetType>(expr.post_link_col_key).average();
=======
        if (expr.pe.dest_type_is_backlink()) {
            return expr.table_getter()->template column<Link>(*expr.pe.get_dest_table(), expr.pe.get_dest_ndx()).template column<RetType>(expr.post_link_col_ndx).average();
        } else {
            return expr.table_getter()->template column<Link>(expr.pe.get_dest_ndx()).template column<RetType>(expr.post_link_col_ndx).average();
        }
>>>>>>> 163cb4d1
    }
};

template <typename RetType>
struct CollectionOperatorGetter<RetType, parser::Expression::KeyPathOp::Count,
    typename std::enable_if_t<realm::is_any<RetType, Int, Float, Double>::value> >{
    static LinkCount convert(const CollectionOperatorExpression<parser::Expression::KeyPathOp::Count>& expr)
    {
<<<<<<< HEAD
        return expr.table_getter()->template column<Link>(expr.pe.col_key).count();
=======
        if (expr.pe.dest_type_is_backlink()) {
            return expr.table_getter()->template column<Link>(*expr.pe.get_dest_table(), expr.pe.get_dest_ndx()).count();
        } else {
            return expr.table_getter()->template column<Link>(expr.pe.get_dest_ndx()).count();
        }
>>>>>>> 163cb4d1
    }
};

template <>
struct CollectionOperatorGetter<Int, parser::Expression::KeyPathOp::SizeString>{
    static SizeOperator<String> convert(const CollectionOperatorExpression<parser::Expression::KeyPathOp::SizeString>& expr)
    {
<<<<<<< HEAD
        return expr.table_getter()->template column<String>(expr.pe.col_key).size();
=======
        return expr.table_getter()->template column<String>(expr.pe.get_dest_ndx()).size();
>>>>>>> 163cb4d1
    }
};

template <>
struct CollectionOperatorGetter<Int, parser::Expression::KeyPathOp::SizeBinary>{
    static SizeOperator<Binary> convert(const CollectionOperatorExpression<parser::Expression::KeyPathOp::SizeBinary>& expr)
    {
<<<<<<< HEAD
        return expr.table_getter()->template column<Binary>(expr.pe.col_key).size();
=======
        return expr.table_getter()->template column<Binary>(expr.pe.get_dest_ndx()).size();
>>>>>>> 163cb4d1
    }
};

} // namespace parser
} // namespace realm

#endif // REALM_COLLECTION_OPERATOR_EXPRESSION_HPP<|MERGE_RESOLUTION|>--- conflicted
+++ resolved
@@ -41,7 +41,7 @@
     DataType post_link_col_type;
 
     CollectionOperatorExpression(PropertyExpression&& exp, std::string suffix_path, parser::KeyPathMapping& mapping)
-    : pe(std::move(exp))
+        : pe(std::move(exp))
     {
         table_getter = std::bind(&PropertyExpression::table_getter, pe);
 
@@ -52,64 +52,52 @@
         if (requires_suffix_path) {
             Table* pre_link_table = pe.table_getter();
             REALM_ASSERT(pre_link_table);
-<<<<<<< HEAD
-            StringData list_property_name = pre_link_table->get_column_name(pe.col_key);
-            precondition(pe.col_type == type_LinkList,
-                         util::format("The '%1' operation must be used on a list property, but '%2' is not a list",
-                                      util::collection_operator_to_str(OpType), list_property_name));
-
-            TableRef post_link_table = pe.table_getter()->get_link_target(pe.col_key);
-=======
             StringData list_property_name;
             if (pe.dest_type_is_backlink()) {
                 list_property_name = "linking object";
-            } else {
-                list_property_name = pre_link_table->get_column_name(pe.get_dest_ndx());
-            }
-            realm_precondition(pe.get_dest_type() == type_LinkList || pe.dest_type_is_backlink(),
-                         util::format("The '%1' operation must be used on a list property, but '%2' is not a list",
-                                      util::collection_operator_to_str(OpType), list_property_name));
+            }
+            else {
+                list_property_name = pre_link_table->get_column_name(pe.get_dest_col_key());
+            }
+            realm_precondition(
+                pe.get_dest_type() == type_LinkList || pe.dest_type_is_backlink(),
+                util::format("The '%1' operation must be used on a list property, but '%2' is not a list",
+                             util::collection_operator_to_str(OpType), list_property_name));
 
             ConstTableRef post_link_table;
             if (pe.dest_type_is_backlink()) {
                 post_link_table = pe.get_dest_table();
-            } else {
-                post_link_table = pe.get_dest_table()->get_link_target(pe.get_dest_ndx());
-            }
->>>>>>> 163cb4d1
+            }
+            else {
+                post_link_table = pe.get_dest_table()->get_link_target(pe.get_dest_col_key());
+            }
             REALM_ASSERT(post_link_table);
             StringData printable_post_link_table_name = get_printable_table_name(*post_link_table);
 
             KeyPath suffix_key_path = key_path_from_string(suffix_path);
 
             realm_precondition(suffix_path.size() > 0 && suffix_key_path.size() > 0,
-                         util::format("A property from object '%1' must be provided to perform operation '%2'",
-                                      printable_post_link_table_name, util::collection_operator_to_str(OpType)));
+                               util::format("A property from object '%1' must be provided to perform operation '%2'",
+                                            printable_post_link_table_name,
+                                            util::collection_operator_to_str(OpType)));
             size_t index = 0;
             KeyPathElement element = mapping.process_next_path(post_link_table, suffix_key_path, index);
 
-            realm_precondition(suffix_key_path.size() == 1,
-                         util::format("Unable to use '%1' because collection aggreate operations are only supported "
-                                      "for direct properties at this time", suffix_path));
-
-<<<<<<< HEAD
-            post_link_col_key = pe.table_getter()->get_link_target(pe.col_key)->get_column_key(suffix_key_path[0]);
-
-            precondition(post_link_col_key,
-                         util::format("No property '%1' on object of type '%2'",
-                                      suffix_path, printable_post_link_table_name));
-            post_link_col_type = pe.table_getter()->get_link_target(pe.col_key)->get_column_type(post_link_col_key);
-=======
-            post_link_col_ndx = element.col_ndx;
+            realm_precondition(
+                suffix_key_path.size() == 1,
+                util::format("Unable to use '%1' because collection aggreate operations are only supported "
+                             "for direct properties at this time",
+                             suffix_path));
+
+            post_link_col_key = element.col_key;
             post_link_col_type = element.col_type;
->>>>>>> 163cb4d1
         }
         else {  // !requires_suffix_path
             post_link_col_type = pe.get_dest_type();
 
             realm_precondition(suffix_path.empty(),
-                         util::format("An extraneous property '%1' was found for operation '%2'",
-                                      suffix_path, util::collection_operator_to_str(OpType)));
+                               util::format("An extraneous property '%1' was found for operation '%2'", suffix_path,
+                                            util::collection_operator_to_str(OpType)));
         }
     }
     template <typename T>
@@ -135,86 +123,97 @@
 
 template <typename RetType>
 struct CollectionOperatorGetter<RetType, parser::Expression::KeyPathOp::Min,
-typename std::enable_if_t<realm::is_any<RetType, Int, Float, Double>::value> >{
+                                typename std::enable_if_t<realm::is_any<RetType, Int, Float, Double>::value>> {
     static SubColumnAggregate<RetType, aggregate_operations::Minimum<RetType> > convert(const CollectionOperatorExpression<parser::Expression::KeyPathOp::Min>& expr)
     {
-<<<<<<< HEAD
-        return expr.table_getter()->template column<Link>(expr.pe.col_key).template column<RetType>(expr.post_link_col_key).min();
-=======
-        if (expr.pe.dest_type_is_backlink()) {
-            return expr.table_getter()->template column<Link>(*expr.pe.get_dest_table(), expr.pe.get_dest_ndx()).template column<RetType>(expr.post_link_col_ndx).min();
-        } else {
-            return expr.table_getter()->template column<Link>(expr.pe.get_dest_ndx()).template column<RetType>(expr.post_link_col_ndx).min();
-        }
->>>>>>> 163cb4d1
+        if (expr.pe.dest_type_is_backlink()) {
+            return expr.table_getter()
+                ->template column<Link>(*expr.pe.get_dest_table(), expr.pe.get_dest_col_key())
+                .template column<RetType>(expr.post_link_col_key)
+                .min();
+        }
+        else {
+            return expr.table_getter()
+                ->template column<Link>(expr.pe.get_dest_col_key())
+                .template column<RetType>(expr.post_link_col_key)
+                .min();
+        }
     }
 };
 
 template <typename RetType>
 struct CollectionOperatorGetter<RetType, parser::Expression::KeyPathOp::Max,
-typename std::enable_if_t<realm::is_any<RetType, Int, Float, Double>::value> >{
+                                typename std::enable_if_t<realm::is_any<RetType, Int, Float, Double>::value>> {
     static SubColumnAggregate<RetType, aggregate_operations::Maximum<RetType> > convert(const CollectionOperatorExpression<parser::Expression::KeyPathOp::Max>& expr)
     {
-<<<<<<< HEAD
-        return expr.table_getter()->template column<Link>(expr.pe.col_key).template column<RetType>(expr.post_link_col_key).max();
-=======
-        if (expr.pe.dest_type_is_backlink()) {
-            return expr.table_getter()->template column<Link>(*expr.pe.get_dest_table(), expr.pe.get_dest_ndx()).template column<RetType>(expr.post_link_col_ndx).max();
-        } else {
-            return expr.table_getter()->template column<Link>(expr.pe.get_dest_ndx()).template column<RetType>(expr.post_link_col_ndx).max();
-        }
->>>>>>> 163cb4d1
+        if (expr.pe.dest_type_is_backlink()) {
+            return expr.table_getter()
+                ->template column<Link>(*expr.pe.get_dest_table(), expr.pe.get_dest_col_key())
+                .template column<RetType>(expr.post_link_col_key)
+                .max();
+        }
+        else {
+            return expr.table_getter()
+                ->template column<Link>(expr.pe.get_dest_col_key())
+                .template column<RetType>(expr.post_link_col_key)
+                .max();
+        }
     }
 };
 
 template <typename RetType>
 struct CollectionOperatorGetter<RetType, parser::Expression::KeyPathOp::Sum,
-typename std::enable_if_t<realm::is_any<RetType, Int, Float, Double>::value> >{
+                                typename std::enable_if_t<realm::is_any<RetType, Int, Float, Double>::value>> {
     static SubColumnAggregate<RetType, aggregate_operations::Sum<RetType> > convert(const CollectionOperatorExpression<parser::Expression::KeyPathOp::Sum>& expr)
     {
-<<<<<<< HEAD
-        return expr.table_getter()->template column<Link>(expr.pe.col_key).template column<RetType>(expr.post_link_col_key).sum();
-=======
-        if (expr.pe.dest_type_is_backlink()) {
-            return expr.table_getter()->template column<Link>(*expr.pe.get_dest_table(), expr.pe.get_dest_ndx()).template column<RetType>(expr.post_link_col_ndx).sum();
-        } else {
-            return expr.table_getter()->template column<Link>(expr.pe.get_dest_ndx()).template column<RetType>(expr.post_link_col_ndx).sum();
-        }
->>>>>>> 163cb4d1
+        if (expr.pe.dest_type_is_backlink()) {
+            return expr.table_getter()
+                ->template column<Link>(*expr.pe.get_dest_table(), expr.pe.get_dest_col_key())
+                .template column<RetType>(expr.post_link_col_key)
+                .sum();
+        }
+        else {
+            return expr.table_getter()
+                ->template column<Link>(expr.pe.get_dest_col_key())
+                .template column<RetType>(expr.post_link_col_key)
+                .sum();
+        }
     }
 };
 
 template <typename RetType>
 struct CollectionOperatorGetter<RetType, parser::Expression::KeyPathOp::Avg,
-typename std::enable_if_t<realm::is_any<RetType, Int, Float, Double>::value> >{
+                                typename std::enable_if_t<realm::is_any<RetType, Int, Float, Double>::value>> {
     static SubColumnAggregate<RetType, aggregate_operations::Average<RetType> > convert(const CollectionOperatorExpression<parser::Expression::KeyPathOp::Avg>& expr)
     {
-<<<<<<< HEAD
-        return expr.table_getter()->template column<Link>(expr.pe.col_key).template column<RetType>(expr.post_link_col_key).average();
-=======
-        if (expr.pe.dest_type_is_backlink()) {
-            return expr.table_getter()->template column<Link>(*expr.pe.get_dest_table(), expr.pe.get_dest_ndx()).template column<RetType>(expr.post_link_col_ndx).average();
-        } else {
-            return expr.table_getter()->template column<Link>(expr.pe.get_dest_ndx()).template column<RetType>(expr.post_link_col_ndx).average();
-        }
->>>>>>> 163cb4d1
+        if (expr.pe.dest_type_is_backlink()) {
+            return expr.table_getter()
+                ->template column<Link>(*expr.pe.get_dest_table(), expr.pe.get_dest_col_key())
+                .template column<RetType>(expr.post_link_col_key)
+                .average();
+        }
+        else {
+            return expr.table_getter()
+                ->template column<Link>(expr.pe.get_dest_col_key())
+                .template column<RetType>(expr.post_link_col_key)
+                .average();
+        }
     }
 };
 
 template <typename RetType>
 struct CollectionOperatorGetter<RetType, parser::Expression::KeyPathOp::Count,
-    typename std::enable_if_t<realm::is_any<RetType, Int, Float, Double>::value> >{
+                                typename std::enable_if_t<realm::is_any<RetType, Int, Float, Double>::value>> {
     static LinkCount convert(const CollectionOperatorExpression<parser::Expression::KeyPathOp::Count>& expr)
     {
-<<<<<<< HEAD
-        return expr.table_getter()->template column<Link>(expr.pe.col_key).count();
-=======
-        if (expr.pe.dest_type_is_backlink()) {
-            return expr.table_getter()->template column<Link>(*expr.pe.get_dest_table(), expr.pe.get_dest_ndx()).count();
-        } else {
-            return expr.table_getter()->template column<Link>(expr.pe.get_dest_ndx()).count();
-        }
->>>>>>> 163cb4d1
+        if (expr.pe.dest_type_is_backlink()) {
+            return expr.table_getter()
+                ->template column<Link>(*expr.pe.get_dest_table(), expr.pe.get_dest_col_key())
+                .count();
+        }
+        else {
+            return expr.table_getter()->template column<Link>(expr.pe.get_dest_col_key()).count();
+        }
     }
 };
 
@@ -222,11 +221,7 @@
 struct CollectionOperatorGetter<Int, parser::Expression::KeyPathOp::SizeString>{
     static SizeOperator<String> convert(const CollectionOperatorExpression<parser::Expression::KeyPathOp::SizeString>& expr)
     {
-<<<<<<< HEAD
-        return expr.table_getter()->template column<String>(expr.pe.col_key).size();
-=======
-        return expr.table_getter()->template column<String>(expr.pe.get_dest_ndx()).size();
->>>>>>> 163cb4d1
+        return expr.table_getter()->template column<String>(expr.pe.get_dest_col_key()).size();
     }
 };
 
@@ -234,11 +229,7 @@
 struct CollectionOperatorGetter<Int, parser::Expression::KeyPathOp::SizeBinary>{
     static SizeOperator<Binary> convert(const CollectionOperatorExpression<parser::Expression::KeyPathOp::SizeBinary>& expr)
     {
-<<<<<<< HEAD
-        return expr.table_getter()->template column<Binary>(expr.pe.col_key).size();
-=======
-        return expr.table_getter()->template column<Binary>(expr.pe.get_dest_ndx()).size();
->>>>>>> 163cb4d1
+        return expr.table_getter()->template column<Binary>(expr.pe.get_dest_col_key()).size();
     }
 };
 
