--- conflicted
+++ resolved
@@ -507,25 +507,14 @@
         m_file_on_streaming_form = false; // May be updated by validate_buffer()
         if (!cfg.skip_validate) {
             // Verify the data structures
-<<<<<<< HEAD
-            validate_buffer(map.get_addr(), initial_size_of_file, top_ref); // Throws
-=======
-            validate_buffer(map.get_addr(), size, top_ref, is_shared); // Throws
->>>>>>> 504e9232
+                validate_buffer(map.get_addr(), initial_size_of_file, top_ref, cfg.is_shared); // Throws
         }
 
         if (did_create) {
             File::Map<Header> writable_map(m_file, File::access_ReadWrite, sizeof (Header)); // Throws
-<<<<<<< HEAD
             header = writable_map.get_addr();
             header->m_flags |= cfg.server_sync_mode ? flags_ServerSyncMode : 0x0;
             header = reinterpret_cast<Header*>(map.get_addr());
-            REALM_ASSERT(cfg.server_sync_mode == ((header->m_flags & flags_ServerSyncMode) != 0));
-=======
-            Header* header = writable_map.get_addr();
-            header->m_flags |= server_sync_mode ? flags_ServerSyncMode : 0x0;
-            REALM_ASSERT(server_sync_mode == ((header->m_flags & flags_ServerSyncMode) != 0));
->>>>>>> 504e9232
         }
         else {
             const Header* header = reinterpret_cast<const Header*>(map.get_addr());
