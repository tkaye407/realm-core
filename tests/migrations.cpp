////////////////////////////////////////////////////////////////////////////
//
// Copyright 2016 Realm Inc.
//
// Licensed under the Apache License, Version 2.0 (the "License");
// you may not use this file except in compliance with the License.
// You may obtain a copy of the License at
//
// http://www.apache.org/licenses/LICENSE-2.0
//
// Unless required by applicable law or agreed to in writing, software
// distributed under the License is distributed on an "AS IS" BASIS,
// WITHOUT WARRANTIES OR CONDITIONS OF ANY KIND, either express or implied.
// See the License for the specific language governing permissions and
// limitations under the License.
//
////////////////////////////////////////////////////////////////////////////

#include "catch2/catch.hpp"

#include "util/test_file.hpp"

#include "object_schema.hpp"
#include "object_store.hpp"
#include "property.hpp"
#include "schema.hpp"

#include "impl/object_accessor_impl.hpp"

#include <realm/group.hpp>
#include <realm/table.hpp>
#include <realm/util/scope_exit.hpp>

#ifdef _WIN32
#include <Windows.h>
#endif

using namespace realm;

#define VERIFY_SCHEMA(r) verify_schema((r), __LINE__)

#define REQUIRE_UPDATE_SUCCEEDS(r, s, version) do { \
    REQUIRE_NOTHROW((r).update_schema(s, version)); \
    VERIFY_SCHEMA(r); \
    REQUIRE((r).schema() == s); \
} while (0)

#define REQUIRE_NO_MIGRATION_NEEDED(r, schema1, schema2) do { \
    REQUIRE_UPDATE_SUCCEEDS(r, schema1, 0); \
    REQUIRE_UPDATE_SUCCEEDS(r, schema2, 0); \
} while (0)

#define REQUIRE_MIGRATION_NEEDED(r, schema1, schema2) do { \
    REQUIRE_UPDATE_SUCCEEDS(r, schema1, 0); \
    REQUIRE_THROWS((r).update_schema(schema2)); \
    REQUIRE((r).schema() == schema1); \
    REQUIRE_UPDATE_SUCCEEDS(r, schema2, 1); \
} while (0)

namespace {
void verify_schema(Realm& r, int line)
{
    CAPTURE(line);
    for (auto&& object_schema : r.schema()) {
        auto table = ObjectStore::table_for_object_type(r.read_group(), object_schema.name);
        REQUIRE(table);
        CAPTURE(object_schema.name);
        std::string primary_key = ObjectStore::get_primary_key_for_object(r.read_group(), object_schema.name);
        REQUIRE(primary_key == object_schema.primary_key);
        for (auto&& prop : object_schema.persisted_properties) {
<<<<<<< HEAD
            auto col = table->get_column_key(prop.name);
            CAPTURE(prop.name)
            REQUIRE(col);
            REQUIRE(col == prop.column_key);
            REQUIRE(to_underlying(ObjectSchema::from_core_type(*table, col)) ==
=======
            size_t col = table->get_column_index(prop.name);
            CAPTURE(prop.name);
            REQUIRE(col != npos);
            REQUIRE(col == prop.table_column);
            REQUIRE(to_underlying(ObjectSchema::from_core_type(*table->get_descriptor(), col)) ==
>>>>>>> 30fc0f25
                    to_underlying(prop.type));
            REQUIRE(table->has_search_index(col) == prop.requires_index());
            REQUIRE(bool(prop.is_primary) == (prop.name == primary_key));
        }
    }
}

TableRef get_table(std::shared_ptr<Realm> const& realm, StringData object_type)
{
    return ObjectStore::table_for_object_type(realm->read_group(), object_type);
}

// Helper functions for modifying Schema objects, mostly for the sake of making
// it clear what exactly is different about the 2+ schema objects used in
// various tests
Schema add_table(Schema const& schema, ObjectSchema object_schema)
{
    std::vector<ObjectSchema> new_schema(schema.begin(), schema.end());
    new_schema.push_back(std::move(object_schema));
    return new_schema;
}

Schema remove_table(Schema const& schema, StringData object_name)
{
    std::vector<ObjectSchema> new_schema;
    std::remove_copy_if(schema.begin(), schema.end(), std::back_inserter(new_schema),
                        [&](auto&& object_schema) { return object_schema.name == object_name; });
    return new_schema;
}

Schema add_property(Schema schema, StringData object_name, Property property)
{
    schema.find(object_name)->persisted_properties.push_back(std::move(property));
    return schema;
}

Schema remove_property(Schema schema, StringData object_name, StringData property_name)
{
    auto& properties = schema.find(object_name)->persisted_properties;
    properties.erase(find_if(begin(properties), end(properties),
                             [&](auto&& prop) { return prop.name == property_name; }));
    return schema;
}

Schema set_indexed(Schema schema, StringData object_name, StringData property_name, bool value)
{
    schema.find(object_name)->property_for_name(property_name)->is_indexed = value;
    return schema;
}

Schema set_optional(Schema schema, StringData object_name, StringData property_name, bool value)
{
    auto& prop = *schema.find(object_name)->property_for_name(property_name);
    if (value)
        prop.type |= PropertyType::Nullable;
    else
        prop.type &= ~PropertyType::Nullable;
    return schema;
}

Schema set_type(Schema schema, StringData object_name, StringData property_name, PropertyType value)
{
    schema.find(object_name)->property_for_name(property_name)->type = value;
    return schema;
}

Schema set_target(Schema schema, StringData object_name, StringData property_name, StringData new_target)
{
    schema.find(object_name)->property_for_name(property_name)->object_type = new_target;
    return schema;
}

Schema set_primary_key(Schema schema, StringData object_name, StringData new_primary_property)
{
    auto& object_schema = *schema.find(object_name);
    if (auto old_primary = object_schema.primary_key_property()) {
        old_primary->is_primary = false;
    }
    if (new_primary_property.size()) {
        object_schema.property_for_name(new_primary_property)->is_primary = true;
    }
    object_schema.primary_key = new_primary_property;
    return schema;
}
auto create_objects(Table& table, size_t count) {
    std::vector<ObjKey> keys;
    table.create_objects(count, keys);
    return keys;
};
} // anonymous namespace

TEST_CASE("migration: Automatic") {
    InMemoryTestFile config;
    config.automatic_change_notifications = false;

    SECTION("no migration required") {
        SECTION("add object schema") {
            auto realm = Realm::get_shared_realm(config);

            Schema schema1 = {};
            Schema schema2 = add_table(schema1, {"object", {
                {"value", PropertyType::Int}
            }});
            Schema schema3 = add_table(schema2, {"object2", {
                {"value", PropertyType::Int}
            }});
            REQUIRE_UPDATE_SUCCEEDS(*realm, schema1, 0);
            REQUIRE_UPDATE_SUCCEEDS(*realm, schema2, 0);
            REQUIRE_UPDATE_SUCCEEDS(*realm, schema3, 0);
        }

        SECTION("remove object schema") {
            auto realm = Realm::get_shared_realm(config);

            Schema schema1 = {
                {"object", {
                    {"value", PropertyType::Int}
                }},
                {"object2", {
                    {"value", PropertyType::Int}
                }},
            };
            Schema schema2 = remove_table(schema1, "object2");
            Schema schema3 = remove_table(schema2, "object");
            REQUIRE_UPDATE_SUCCEEDS(*realm, schema3, 0);
            REQUIRE_UPDATE_SUCCEEDS(*realm, schema2, 0);
            REQUIRE_UPDATE_SUCCEEDS(*realm, schema1, 0);
        }

        SECTION("add index") {
            auto realm = Realm::get_shared_realm(config);
            Schema schema = {
                {"object", {
                    {"value", PropertyType::Int}
                }},
            };
            REQUIRE_NO_MIGRATION_NEEDED(*realm, schema, set_indexed(schema, "object", "value", true));
        }

        SECTION("remove index") {
            auto realm = Realm::get_shared_realm(config);
            Schema schema = {
                {"object", {
                    {"value", PropertyType::Int, Property::IsPrimary{false}, Property::IsIndexed{true}}
                }},
            };
            REQUIRE_NO_MIGRATION_NEEDED(*realm, schema, set_indexed(schema, "object", "value", false));
        }

        SECTION("reordering properties") {
            auto realm = Realm::get_shared_realm(config);

            Schema schema1 = {
                {"object", {
                    {"col1", PropertyType::Int},
                    {"col2", PropertyType::Int},
                }},
            };
            Schema schema2 = {
                {"object", {
                    {"col2", PropertyType::Int},
                    {"col1", PropertyType::Int},
                }},
            };
            REQUIRE_NO_MIGRATION_NEEDED(*realm, schema1, schema2);
        }
    }

    SECTION("migration required") {
        SECTION("add property to existing object schema") {
            auto realm = Realm::get_shared_realm(config);

            Schema schema1 = {
                {"object", {
                    {"col1", PropertyType::Int},
                }},
            };
            auto schema2 = add_property(schema1, "object",
                                        {"col2", PropertyType::Int});
            REQUIRE_MIGRATION_NEEDED(*realm, schema1, schema2);
        }

        SECTION("remove property from existing object schema") {
            auto realm = Realm::get_shared_realm(config);
            Schema schema = {
                {"object", {
                    {"col1", PropertyType::Int},
                    {"col2", PropertyType::Int},
                }},
            };
            REQUIRE_MIGRATION_NEEDED(*realm, schema, remove_property(schema, "object", "col2"));
        }

        SECTION("migratation which replaces a persisted property with a computed one") {
            auto realm = Realm::get_shared_realm(config);
            Schema schema1 = {
                {"object", {
                    {"value", PropertyType::Int},
                    {"link", PropertyType::Object|PropertyType::Nullable, "object2"},
                }},
                {"object2", {
                    {"value", PropertyType::Int},
                    {"inverse", PropertyType::Object|PropertyType::Nullable, "object"},
                }},
            };
            Schema schema2 = remove_property(schema1, "object", "link");
            Property new_property{"link", PropertyType::LinkingObjects|PropertyType::Array, "object2", "inverse"};
            schema2.find("object")->computed_properties.emplace_back(new_property);

            REQUIRE_UPDATE_SUCCEEDS(*realm, schema1, 0);
            REQUIRE_THROWS((*realm).update_schema(schema2));
            REQUIRE((*realm).schema() == schema1);
            REQUIRE_NOTHROW((*realm).update_schema(schema2, 1,
                            [](SharedRealm, SharedRealm, Schema&) { /* empty but present migration handler */ }));
            VERIFY_SCHEMA(*realm);
            REQUIRE((*realm).schema() == schema2);
        }

        SECTION("change property type") {
            auto realm = Realm::get_shared_realm(config);
            Schema schema = {
                {"object", {
                    {"value", PropertyType::Int},
                }},
            };
            REQUIRE_MIGRATION_NEEDED(*realm, schema, set_type(schema, "object", "value", PropertyType::Float));
        }

        SECTION("make property nullable") {
            auto realm = Realm::get_shared_realm(config);

            Schema schema = {
                {"object", {
                    {"value", PropertyType::Int},
                }},
            };
            REQUIRE_MIGRATION_NEEDED(*realm, schema, set_optional(schema, "object", "value", true));
        }

        SECTION("make property required") {
            auto realm = Realm::get_shared_realm(config);

            Schema schema = {
                {"object", {
                    {"value", PropertyType::Int|PropertyType::Nullable},
                }},
            };
            REQUIRE_MIGRATION_NEEDED(*realm, schema, set_optional(schema, "object", "value", false));
        }

        SECTION("change link target") {
            auto realm = Realm::get_shared_realm(config);

            Schema schema = {
                {"target 1", {
                    {"value", PropertyType::Int},
                }},
                {"target 2", {
                    {"value", PropertyType::Int},
                }},
                {"origin", {
                    {"value", PropertyType::Object|PropertyType::Nullable, "target 1"},
                }},
            };
            REQUIRE_MIGRATION_NEEDED(*realm, schema, set_target(schema, "origin", "value", "target 2"));
        }

        SECTION("add pk") {
            auto realm = Realm::get_shared_realm(config);

            Schema schema = {
                {"object", {
                    {"value", PropertyType::Int},
                }},
            };
            REQUIRE_MIGRATION_NEEDED(*realm, schema, set_primary_key(schema, "object", "value"));
        }

        SECTION("remove pk") {
            auto realm = Realm::get_shared_realm(config);

            Schema schema = {
                {"object", {
                    {"value", PropertyType::Int, Property::IsPrimary{true}},
                }},
            };
            REQUIRE_MIGRATION_NEEDED(*realm, schema, set_primary_key(schema, "object", ""));
        }

        SECTION("adding column and table in same migration doesn't add duplicate columns") {
            auto realm = Realm::get_shared_realm(config);

            Schema schema1 = {
                {"object", {
                    {"col1", PropertyType::Int},
                }},
            };
            auto schema2 = add_table(add_property(schema1, "object", {"col2", PropertyType::Int}),
                                     {"object2", {{"value", PropertyType::Int}}});
            REQUIRE_UPDATE_SUCCEEDS(*realm, schema1, 0);
            REQUIRE_UPDATE_SUCCEEDS(*realm, schema2, 1);

            auto& table = *get_table(realm, "object2");
            REQUIRE(table.get_column_count() == 1);
        }
    }

    SECTION("migration block invocations") {
        SECTION("not called for initial creation of schema") {
            Schema schema = {
                {"object", {
                    {"value", PropertyType::Int},
                }},
            };
            auto realm = Realm::get_shared_realm(config);
            realm->update_schema(schema, 5, [](SharedRealm, SharedRealm, Schema&) { REQUIRE(false); });
        }

        SECTION("not called when schema version is unchanged even if there are schema changes") {
            Schema schema1 = {
                {"object", {
                    {"value", PropertyType::Int},
                }},
            };
            Schema schema2 = add_table(schema1, {"second object", {
                {"value", PropertyType::Int},
            }});
            auto realm = Realm::get_shared_realm(config);
            realm->update_schema(schema1, 1);
            realm->update_schema(schema2, 1, [](SharedRealm, SharedRealm, Schema&) { REQUIRE(false); });
        }

        SECTION("called when schema version is bumped even if there are no schema changes") {
            Schema schema = {
                {"object", {
                    {"value", PropertyType::Int},
                }},
            };
            auto realm = Realm::get_shared_realm(config);
            realm->update_schema(schema);
            bool called = false;
            realm->update_schema(schema, 5, [&](SharedRealm, SharedRealm, Schema&) { called = true; });
            REQUIRE(called);
        }
    }

    SECTION("migration errors") {
        SECTION("schema version cannot go down") {
            auto realm = Realm::get_shared_realm(config);
            realm->update_schema({}, 1);
            realm->update_schema({}, 2);
            REQUIRE_THROWS(realm->update_schema({}, 0));
        }

        SECTION("insert duplicate keys for existing PK during migration") {
            Schema schema = {
                {"object", {
                    {"value", PropertyType::Int, Property::IsPrimary{true}},
                }},
            };
            auto realm = Realm::get_shared_realm(config);
            realm->update_schema(schema, 1);
            REQUIRE_THROWS(realm->update_schema(schema, 2, [](SharedRealm, SharedRealm realm, Schema&) {
                auto table = ObjectStore::table_for_object_type(realm->read_group(), "object");
                create_objects(*table, 2);
            }));
        }

        SECTION("add pk to existing table with duplicate keys") {
            Schema schema = {
                {"object", {
                    {"value", PropertyType::Int},
                }},
            };
            auto realm = Realm::get_shared_realm(config);
            realm->update_schema(schema, 1);

            realm->begin_transaction();
            auto table = ObjectStore::table_for_object_type(realm->read_group(), "object");
            create_objects(*table, 2);
            realm->commit_transaction();

            schema = set_primary_key(schema, "object", "value");
            REQUIRE_THROWS(realm->update_schema(schema, 2, nullptr));
        }

        SECTION("throwing an exception from migration function rolls back all changes") {
            Schema schema1 = {
                {"object", {
                    {"value", PropertyType::Int},
                }},
            };
            Schema schema2 = add_property(schema1, "object",
                                          {"value2", PropertyType::Int});
            auto realm = Realm::get_shared_realm(config);
            realm->update_schema(schema1, 1);

            REQUIRE_THROWS(realm->update_schema(schema2, 2, [](SharedRealm, SharedRealm realm, Schema&) {
                auto table = ObjectStore::table_for_object_type(realm->read_group(), "object");
                table->create_object();
                throw 5;
            }));

            auto table = ObjectStore::table_for_object_type(realm->read_group(), "object");
            REQUIRE(table->size() == 0);
            REQUIRE(realm->schema_version() == 1);
            REQUIRE(realm->schema() == schema1);
        }
    }

    SECTION("valid migrations") {
        SECTION("changing all columns does not lose row count") {
            Schema schema = {
                {"object", {
                    {"value", PropertyType::Int},
                }},
            };
            auto realm = Realm::get_shared_realm(config);
            realm->update_schema(schema, 1);

            realm->begin_transaction();
            auto table = ObjectStore::table_for_object_type(realm->read_group(), "object");
            create_objects(*table, 10);
            realm->commit_transaction();

            schema = set_type(schema, "object", "value", PropertyType::Float);
            realm->update_schema(schema, 2);
            REQUIRE(table->size() == 10);
        }

        SECTION("values for required properties are copied when converitng to nullable") {
            Schema schema = {
                {"object", {
                    {"value", PropertyType::Int},
                }},
            };
            auto realm = Realm::get_shared_realm(config);
            realm->update_schema(schema, 1);

            realm->begin_transaction();
            auto table = ObjectStore::table_for_object_type(realm->read_group(), "object");
            auto key = table->get_column_key("value");
            create_objects(*table, 10);
            for (int i = 0; i < 10; ++i)
                table->get_object(i).set(key, i);
            realm->commit_transaction();

            realm->update_schema(set_optional(schema, "object", "value", true), 2);
            key = table->get_column_key("value");
            for (int i = 0; i < 10; ++i)
                REQUIRE(table->get_object(i).get<util::Optional<int64_t>>(key) == i);
        }

        SECTION("values for nullable properties are discarded when converitng to required") {
            Schema schema = {
                {"object", {
                    {"value", PropertyType::Int|PropertyType::Nullable},
                }},
            };
            auto realm = Realm::get_shared_realm(config);
            realm->update_schema(schema, 1);

            realm->begin_transaction();
            auto table = ObjectStore::table_for_object_type(realm->read_group(), "object");
            auto key = table->get_column_key("value");
            create_objects(*table, 10);
            for (int i = 0; i < 10; ++i)
                table->get_object(i).set(key, i);
            realm->commit_transaction();

            realm->update_schema(set_optional(schema, "object", "value", false), 2);
            key = table->get_column_key("value");
            for (size_t i = 0; i < 10; ++i)
                REQUIRE(table->get_object(i).get<int64_t>(key) == 0);
        }

        SECTION("deleting table removed from the schema deletes it") {
            Schema schema = {
                {"object", {
                    {"value", PropertyType::Int|PropertyType::Nullable},
                }},
            };
            auto realm = Realm::get_shared_realm(config);
            realm->update_schema(schema, 1);

            realm->update_schema({}, 2, [](SharedRealm, SharedRealm realm, Schema&) {
                ObjectStore::delete_data_for_object(realm->read_group(), "object");
            });
            REQUIRE_FALSE(ObjectStore::table_for_object_type(realm->read_group(), "object"));
        }

        SECTION("deleting table still in the schema recreates it with no rows") {
            Schema schema = {
                {"object", {
                    {"value", PropertyType::Int|PropertyType::Nullable},
                }},
            };
            auto realm = Realm::get_shared_realm(config);
            realm->update_schema(schema, 1);

            realm->begin_transaction();
            ObjectStore::table_for_object_type(realm->read_group(), "object")->create_object();
            realm->commit_transaction();

            realm->update_schema(schema, 2, [](SharedRealm, SharedRealm realm, Schema&) {
                ObjectStore::delete_data_for_object(realm->read_group(), "object");
            });
            auto table = ObjectStore::table_for_object_type(realm->read_group(), "object");
            REQUIRE(table);
            REQUIRE(table->size() == 0);
        }

        SECTION("deleting table which doesn't exist does nothing") {
            Schema schema = {
                {"object", {
                    {"value", PropertyType::Int|PropertyType::Nullable},
                }},
            };
            auto realm = Realm::get_shared_realm(config);
            realm->update_schema(schema, 1);

            REQUIRE_NOTHROW(realm->update_schema({}, 2, [](SharedRealm, SharedRealm realm, Schema&) {
                ObjectStore::delete_data_for_object(realm->read_group(), "foo");
            }));
        }
    }

    SECTION("schema correctness during migration") {
        InMemoryTestFile config;
        config.schema_mode = SchemaMode::Automatic;
        auto realm = Realm::get_shared_realm(config);

        Schema schema = {
            {"object", {
                {"pk", PropertyType::Int, Property::IsPrimary{true}},
                {"value", PropertyType::Int, Property::IsPrimary{false}, Property::IsIndexed{true}},
                {"optional", PropertyType::Int|PropertyType::Nullable},
            }},
            {"link origin", {
                {"not a pk", PropertyType::Int},
                {"object", PropertyType::Object|PropertyType::Nullable, "object"},
                {"array", PropertyType::Array|PropertyType::Object, "object"},
            }}
        };
        realm->update_schema(schema);

#define VERIFY_SCHEMA_IN_MIGRATION(target_schema) do { \
    Schema new_schema = (target_schema); \
    realm->update_schema(new_schema, 1, [&](SharedRealm old_realm, SharedRealm new_realm, Schema&) { \
        REQUIRE(old_realm->schema_version() == 0); \
        REQUIRE(old_realm->schema() == schema); \
        REQUIRE(new_realm->schema_version() == 1); \
        REQUIRE(new_realm->schema() == new_schema); \
        VERIFY_SCHEMA(*old_realm); \
        VERIFY_SCHEMA(*new_realm); \
    }); \
    REQUIRE(realm->schema() == new_schema); \
    VERIFY_SCHEMA(*realm); \
} while (false)

        SECTION("add new table") {
            VERIFY_SCHEMA_IN_MIGRATION(add_table(schema, {"new table", {
                {"value", PropertyType::Int},
            }}));
        }
        SECTION("add property to table") {
            VERIFY_SCHEMA_IN_MIGRATION(add_property(schema, "object", {"new", PropertyType::Int}));
        }
        SECTION("remove property from table") {
            VERIFY_SCHEMA_IN_MIGRATION(remove_property(schema, "object", "value"));
        }
        SECTION("remove multiple properties from table") {
            VERIFY_SCHEMA_IN_MIGRATION(remove_property(remove_property(schema, "object", "value"), "object", "optional"));
        }
        SECTION("add primary key to table") {
            VERIFY_SCHEMA_IN_MIGRATION(set_primary_key(schema, "link origin", "not a pk"));
        }
        SECTION("remove primary key from table") {
            VERIFY_SCHEMA_IN_MIGRATION(set_primary_key(schema, "object", ""));
        }
        SECTION("change primary key") {
            VERIFY_SCHEMA_IN_MIGRATION(set_primary_key(schema, "object", "value"));
        }
        SECTION("change property type") {
            VERIFY_SCHEMA_IN_MIGRATION(set_type(schema, "object", "value", PropertyType::Date));
        }
        SECTION("change link target") {
            VERIFY_SCHEMA_IN_MIGRATION(set_target(schema, "link origin", "object", "link origin"));
        }
        SECTION("change linklist target") {
            VERIFY_SCHEMA_IN_MIGRATION(set_target(schema, "link origin", "array", "link origin"));
        }
        SECTION("make property optional") {
            VERIFY_SCHEMA_IN_MIGRATION(set_optional(schema, "object", "value", true));
        }
        SECTION("make property required") {
            VERIFY_SCHEMA_IN_MIGRATION(set_optional(schema, "object", "optional", false));
        }
        SECTION("add index") {
            VERIFY_SCHEMA_IN_MIGRATION(set_indexed(schema, "object", "optional", true));
        }
        SECTION("remove index") {
            VERIFY_SCHEMA_IN_MIGRATION(set_indexed(schema, "object", "value", false));
        }
        SECTION("reorder properties") {
            auto schema2 = schema;
            auto& properties = schema2.find("object")->persisted_properties;
            std::swap(properties[0], properties[1]);
            VERIFY_SCHEMA_IN_MIGRATION(schema2);
        }
    }

    SECTION("object accessors inside migrations") {
        using namespace std::string_literals;

        Schema schema{
            {"all types", {
                {"pk", PropertyType::Int, Property::IsPrimary{true}},
                {"bool", PropertyType::Bool},
                {"int", PropertyType::Int},
                {"float", PropertyType::Float},
                {"double", PropertyType::Double},
                {"string", PropertyType::String},
                {"data", PropertyType::Data},
                {"date", PropertyType::Date},
                {"object", PropertyType::Object|PropertyType::Nullable, "link target"},
                {"array", PropertyType::Object|PropertyType::Array, "array target"},
            }},
            {"link target", {
                {"value", PropertyType::Int},
            }, {
                {"origin", PropertyType::LinkingObjects|PropertyType::Array, "all types", "object"},
            }},
            {"array target", {
                {"value", PropertyType::Int},
            }},
        };

        InMemoryTestFile config;
        config.schema_mode = SchemaMode::Automatic;
        config.schema = schema;
        auto realm = Realm::get_shared_realm(config);

        CppContext ctx(realm);
        util::Any values = AnyDict{
            {"pk", INT64_C(1)},
            {"bool", true},
            {"int", INT64_C(5)},
            {"float", 2.2f},
            {"double", 3.3},
            {"string", "hello"s},
            {"data", "olleh"s},
            {"date", Timestamp(10, 20)},
            {"object", AnyDict{{"value", INT64_C(10)}}},
            {"array", AnyVector{AnyDict{{"value", INT64_C(20)}}}},
        };
        realm->begin_transaction();
        Object::create(ctx, realm, *realm->schema().find("all types"), values, false);
        realm->commit_transaction();

        SECTION("read values from old realm") {
            Schema schema{
                {"all types", {
                    {"pk", PropertyType::Int, Property::IsPrimary{true}},
                }},
            };
            realm->update_schema(schema, 2, [](auto old_realm, auto new_realm, Schema&) {
                CppContext ctx(old_realm);
                Object obj = Object::get_for_primary_key(ctx, old_realm, "all types",
                                                         util::Any(INT64_C(1)));
                REQUIRE(obj.is_valid());

                REQUIRE(any_cast<bool>(obj.get_property_value<util::Any>(ctx, "bool")) == true);
                REQUIRE(any_cast<int64_t>(obj.get_property_value<util::Any>(ctx, "int")) == 5);
                REQUIRE(any_cast<float>(obj.get_property_value<util::Any>(ctx, "float")) == 2.2f);
                REQUIRE(any_cast<double>(obj.get_property_value<util::Any>(ctx, "double")) == 3.3);
                REQUIRE(any_cast<std::string>(obj.get_property_value<util::Any>(ctx, "string")) == "hello");
                REQUIRE(any_cast<std::string>(obj.get_property_value<util::Any>(ctx, "data")) == "olleh");
                REQUIRE(any_cast<Timestamp>(obj.get_property_value<util::Any>(ctx, "date")) == Timestamp(10, 20));

                auto link = any_cast<Object>(obj.get_property_value<util::Any>(ctx, "object"));
                REQUIRE(link.is_valid());
                REQUIRE(any_cast<int64_t>(link.get_property_value<util::Any>(ctx, "value")) == 10);

                auto list = any_cast<List>(obj.get_property_value<util::Any>(ctx, "array"));
                REQUIRE(list.size() == 1);

                CppContext list_ctx(ctx, *obj.get_object_schema().property_for_name("array"));
                link = any_cast<Object>(list.get(list_ctx, 0));
                REQUIRE(link.is_valid());
                REQUIRE(any_cast<int64_t>(link.get_property_value<util::Any>(list_ctx, "value")) == 20);

                CppContext ctx2(new_realm);
                obj = Object::get_for_primary_key(ctx, new_realm, "all types",
                                                  util::Any(INT64_C(1)));
                REQUIRE(obj.is_valid());
                REQUIRE_THROWS(obj.get_property_value<util::Any>(ctx, "bool"));
            });
        }

        SECTION("cannot mutate old realm") {
            realm->update_schema(schema, 2, [](auto old_realm, auto, Schema&) {
                CppContext ctx(old_realm);
                Object obj = Object::get_for_primary_key(ctx, old_realm, "all types",
                                                         util::Any(INT64_C(1)));
                REQUIRE(obj.is_valid());
                REQUIRE_THROWS(obj.set_property_value(ctx, "bool", util::Any(false), false));
                REQUIRE_THROWS(old_realm->begin_transaction());
            });
        }

        SECTION("cannot read values for removed properties from new realm") {
            Schema schema{
                {"all types", {
                    {"pk", PropertyType::Int, Property::IsPrimary{true}},
                }},
            };
            realm->update_schema(schema, 2, [](auto, auto new_realm, Schema&) {
                CppContext ctx(new_realm);
                Object obj = Object::get_for_primary_key(ctx, new_realm, "all types",
                                                         util::Any(INT64_C(1)));
                REQUIRE(obj.is_valid());
                REQUIRE_THROWS(obj.get_property_value<util::Any>(ctx, "bool"));
                REQUIRE_THROWS(obj.get_property_value<util::Any>(ctx, "object"));
                REQUIRE_THROWS(obj.get_property_value<util::Any>(ctx, "array"));
            });
        }

        SECTION("read values from new object") {
            realm->update_schema(schema, 2, [](auto, auto new_realm, Schema&) {
                CppContext ctx(new_realm);
                Object obj = Object::get_for_primary_key(ctx, new_realm, "all types",
                                                         util::Any(INT64_C(1)));
                REQUIRE(obj.is_valid());


                auto link = any_cast<Object>(obj.get_property_value<util::Any>(ctx, "object"));
                REQUIRE(link.is_valid());
                REQUIRE(any_cast<int64_t>(link.get_property_value<util::Any>(ctx, "value")) == 10);

                auto list = any_cast<List>(obj.get_property_value<util::Any>(ctx, "array"));
                REQUIRE(list.size() == 1);

                CppContext list_ctx(ctx, *obj.get_object_schema().property_for_name("array"));
                link = any_cast<Object>(list.get(list_ctx, 0));
                REQUIRE(link.is_valid());
                REQUIRE(any_cast<int64_t>(link.get_property_value<util::Any>(list_ctx, "value")) == 20);
            });
        }

        SECTION("read and write values in new object") {
            realm->update_schema(schema, 2, [](auto, auto new_realm, Schema&) {
                CppContext ctx(new_realm);
                Object obj = Object::get_for_primary_key(ctx, new_realm, "all types",
                                                         util::Any(INT64_C(1)));
                REQUIRE(obj.is_valid());

                REQUIRE(any_cast<bool>(obj.get_property_value<util::Any>(ctx, "bool")) == true);
                obj.set_property_value(ctx, "bool", util::Any(false), false);
                REQUIRE(any_cast<bool>(obj.get_property_value<util::Any>(ctx, "bool")) == false);

                REQUIRE(any_cast<int64_t>(obj.get_property_value<util::Any>(ctx, "int")) == 5);
                obj.set_property_value(ctx, "int", util::Any(INT64_C(6)), false);
                REQUIRE(any_cast<int64_t>(obj.get_property_value<util::Any>(ctx, "int")) == 6);

                REQUIRE(any_cast<float>(obj.get_property_value<util::Any>(ctx, "float")) == 2.2f);
                obj.set_property_value(ctx, "float", util::Any(1.23f), false);
                REQUIRE(any_cast<float>(obj.get_property_value<util::Any>(ctx, "float")) == 1.23f);

                REQUIRE(any_cast<double>(obj.get_property_value<util::Any>(ctx, "double")) == 3.3);
                obj.set_property_value(ctx, "double", util::Any(1.23), false);
                REQUIRE(any_cast<double>(obj.get_property_value<util::Any>(ctx, "double")) == 1.23);

                REQUIRE(any_cast<std::string>(obj.get_property_value<util::Any>(ctx, "string")) == "hello");
                obj.set_property_value(ctx, "string", util::Any("abc"s), false);
                REQUIRE(any_cast<std::string>(obj.get_property_value<util::Any>(ctx, "string")) == "abc");

                REQUIRE(any_cast<std::string>(obj.get_property_value<util::Any>(ctx, "data")) == "olleh");
                obj.set_property_value(ctx, "data", util::Any("abc"s), false);
                REQUIRE(any_cast<std::string>(obj.get_property_value<util::Any>(ctx, "data")) == "abc");

                REQUIRE(any_cast<Timestamp>(obj.get_property_value<util::Any>(ctx, "date")) == Timestamp(10, 20));
                obj.set_property_value(ctx, "date", util::Any(Timestamp(1, 2)), false);
                REQUIRE(any_cast<Timestamp>(obj.get_property_value<util::Any>(ctx, "date")) == Timestamp(1, 2));

                Object linked_obj(new_realm, "link target", 0);
                Object new_obj(new_realm, get_table(new_realm, "link target")->create_object());

                auto linking = any_cast<Results>(linked_obj.get_property_value<util::Any>(ctx, "origin"));
                REQUIRE(linking.size() == 1);

                REQUIRE(any_cast<Object>(obj.get_property_value<util::Any>(ctx, "object")).obj().get_key()
                        == linked_obj.obj().get_key());
                obj.set_property_value(ctx, "object", util::Any(new_obj), false);
                REQUIRE(any_cast<Object>(obj.get_property_value<util::Any>(ctx, "object")).obj().get_key()
                        == new_obj.obj().get_key());

                REQUIRE(linking.size() == 0);
            });
        }

        SECTION("create object in new realm") {
            realm->update_schema(schema, 2, [&values](auto, auto new_realm, Schema&) {
                REQUIRE(new_realm->is_in_transaction());

                CppContext ctx(new_realm);
                any_cast<AnyDict&>(values)["pk"] = INT64_C(2);
                Object obj = Object::create(ctx, new_realm, "all types", values, false);

                REQUIRE(get_table(new_realm, "all types")->size() == 2);
                REQUIRE(get_table(new_realm, "link target")->size() == 2);
                REQUIRE(get_table(new_realm, "array target")->size() == 2);
                REQUIRE(any_cast<int64_t>(obj.get_property_value<util::Any>(ctx, "pk")) == 2);
            });
        }

        SECTION("upsert in new realm") {
            realm->update_schema(schema, 2, [&values](auto, auto new_realm, Schema&) {
                REQUIRE(new_realm->is_in_transaction());
                CppContext ctx(new_realm);
                any_cast<AnyDict&>(values)["bool"] = false;
                Object obj = Object::create(ctx, new_realm, "all types", values, true);
                REQUIRE(get_table(new_realm, "all types")->size() == 1);
                REQUIRE(get_table(new_realm, "link target")->size() == 2);
                REQUIRE(get_table(new_realm, "array target")->size() == 2);
                REQUIRE(any_cast<bool>(obj.get_property_value<util::Any>(ctx, "bool")) == false);
            });
        }

        SECTION("change primary key property type") {
            schema = set_type(schema, "all types", "pk", PropertyType::String);
            realm->update_schema(schema, 2, [](auto, auto new_realm, auto&) {
                Object obj(new_realm, "all types", 0);

                CppContext ctx(new_realm);
                obj.set_property_value(ctx, "pk", util::Any("1"s), false);
            });
        }

        SECTION("set primary key to duplicate values in migration") {
            auto bad_migration = [&](auto, auto new_realm, Schema&) {
                // shoud be able to create a new object with the same PK
                REQUIRE_NOTHROW(Object::create(ctx, new_realm, "all types", values, false));
                REQUIRE(get_table(new_realm, "all types")->size() == 2);

                // but it'll fail at the end
            };
            REQUIRE_THROWS_AS(realm->update_schema(schema, 2, bad_migration), DuplicatePrimaryKeyValueException);
            REQUIRE(get_table(realm, "all types")->size() == 1);

            auto good_migration = [&](auto, auto new_realm, Schema&) {
                REQUIRE_NOTHROW(Object::create(ctx, new_realm, "all types", values, false));

                // Change the old object's PK to elminate the duplication
                Object old_obj(new_realm, "all types", 0);
                CppContext ctx(new_realm);
                old_obj.set_property_value(ctx, "pk", util::Any(INT64_C(5)), false);
            };
            REQUIRE_NOTHROW(realm->update_schema(schema, 2, good_migration));
            REQUIRE(get_table(realm, "all types")->size() == 2);
        }
    }

    SECTION("property renaming") {
        InMemoryTestFile config;
        config.schema_mode = SchemaMode::Automatic;
        auto realm = Realm::get_shared_realm(config);

        struct Rename {
            StringData object_type;
            StringData old_name;
            StringData new_name;
        };

        auto apply_renames = [&](std::initializer_list<Rename> renames) -> Realm::MigrationFunction {
            return [=](SharedRealm, SharedRealm realm, Schema& schema) {
                for (auto rename : renames) {
                    ObjectStore::rename_property(realm->read_group(), schema,
                                                 rename.object_type, rename.old_name, rename.new_name);
                }
            };
        };

#define FAILED_RENAME(old_schema, new_schema, error, ...) do { \
    realm->update_schema(old_schema, 1); \
    REQUIRE_THROWS_WITH(realm->update_schema(new_schema, 2, apply_renames({__VA_ARGS__})), error); \
} while (false)

        Schema schema = {
            {"object", {
                {"value", PropertyType::Int},
            }},
        };

        SECTION("table does not exist in old schema") {
            auto schema2 = add_table(schema, {"object 2", {
                {"value 2", PropertyType::Int},
            }});
            FAILED_RENAME(schema, schema2,
                          "Cannot rename property 'object 2.value' because it does not exist.",
                          {"object 2", "value", "value 2"});
        }

        SECTION("table does not exist in new schema") {
            FAILED_RENAME(schema, {},
                          "Cannot rename properties for type 'object' because it has been removed from the Realm.",
                          {"object", "value", "value 2"});
        }

        SECTION("property does not exist in old schema") {
            auto schema2 = add_property(schema, "object", {"new", PropertyType::Int});
            FAILED_RENAME(schema, schema2,
                          "Cannot rename property 'object.nonexistent' because it does not exist.",
                          {"object", "nonexistent", "new"});
        }

        auto rename_value = [](Schema schema) {
            schema.find("object")->property_for_name("value")->name = "new";
            return schema;
        };

        SECTION("property does not exist in new schema") {
            FAILED_RENAME(schema, rename_value(schema),
                          "Renamed property 'object.nonexistent' does not exist.",
                          {"object", "value", "nonexistent"});
        }

        SECTION("source propety still exists in the new schema") {
            auto schema2 = add_property(schema, "object",
                                        {"new", PropertyType::Int});
            FAILED_RENAME(schema, schema2,
                          "Cannot rename property 'object.value' to 'new' because the source property still exists.",
                          {"object", "value", "new"});
        }

        SECTION("different type") {
            auto schema2 = rename_value(set_type(schema, "object", "value", PropertyType::Date));
            FAILED_RENAME(schema, schema2,
                          "Cannot rename property 'object.value' to 'new' because it would change from type 'int' to 'date'.",
                          {"object", "value", "new"});
        }

        SECTION("different link targets") {
            Schema schema = {
                {"target", {
                    {"value", PropertyType::Int},
                }},
                {"origin", {
                    {"link", PropertyType::Object|PropertyType::Nullable, "target"},
                }},
            };
            auto schema2 = set_target(schema, "origin", "link", "origin");
            schema2.find("origin")->property_for_name("link")->name = "new";
            FAILED_RENAME(schema, schema2,
                          "Cannot rename property 'origin.link' to 'new' because it would change from type '<target>' to '<origin>'.",
                          {"origin", "link", "new"});
        }

        SECTION("different linklist targets") {
            Schema schema = {
                {"target", {
                    {"value", PropertyType::Int},
                }},
                {"origin", {
                    {"link", PropertyType::Array|PropertyType::Object, "target"},
                }},
            };
            auto schema2 = set_target(schema, "origin", "link", "origin");
            schema2.find("origin")->property_for_name("link")->name = "new";
            FAILED_RENAME(schema, schema2,
                          "Cannot rename property 'origin.link' to 'new' because it would change from type 'array<target>' to 'array<origin>'.",
                          {"origin", "link", "new"});
        }

        SECTION("make required") {
            schema = set_optional(schema, "object", "value", true);
            auto schema2 = rename_value(set_optional(schema, "object", "value", false));
            FAILED_RENAME(schema, schema2,
                          "Cannot rename property 'object.value' to 'new' because it would change from optional to required.",
                          {"object", "value", "new"});
        }

        auto init = [&](Schema const& old_schema) {
            realm->update_schema(old_schema, 1);
            realm->begin_transaction();
            auto table = ObjectStore::table_for_object_type(realm->read_group(), "object");
            table->create_object().set_all(10);
            realm->commit_transaction();
        };

#define SUCCESSFUL_RENAME(old_schema, new_schema, ...) do { \
    init(old_schema); \
    REQUIRE_NOTHROW(realm->update_schema(new_schema, 2, apply_renames({__VA_ARGS__}))); \
    REQUIRE(realm->schema() == new_schema); \
    VERIFY_SCHEMA(*realm); \
    auto table = ObjectStore::table_for_object_type(realm->read_group(), "object"); \
    auto key = table->get_column_keys()[0]; \
    if (table->get_column_attr(key).test(col_attr_Nullable)) \
        REQUIRE(table->begin()->get<util::Optional<int64_t>>(key) == 10); \
    else \
        REQUIRE(table->begin()->get<int64_t>(key) == 10); \
} while (false)

        SECTION("basic valid rename") {
            auto schema2 = rename_value(schema);
            SUCCESSFUL_RENAME(schema, schema2,
                              {"object", "value", "new"});
        }

        SECTION("chained rename") {
            auto schema2 = rename_value(schema);
            SUCCESSFUL_RENAME(schema, schema2,
                              {"object", "value", "a"},
                              {"object", "a", "b"},
                              {"object", "b", "new"});
        }

        SECTION("old is pk, new is not") {
            auto schema2 = rename_value(schema);
            schema = set_primary_key(schema, "object", "value");
            SUCCESSFUL_RENAME(schema, schema2, {"object", "value", "new"});
        }

        SECTION("new is pk, old is not") {
            auto schema2 = set_primary_key(rename_value(schema), "object", "new");
            SUCCESSFUL_RENAME(schema, schema2, {"object", "value", "new"});
        }

        SECTION("both are pk") {
            schema = set_primary_key(schema, "object", "value");
            auto schema2 = set_primary_key(rename_value(schema), "object", "new");
            SUCCESSFUL_RENAME(schema, schema2, {"object", "value", "new"});
        }

        SECTION("make optional") {
            auto schema2 = rename_value(set_optional(schema, "object", "value", true));
            SUCCESSFUL_RENAME(schema, schema2,
                              {"object", "value", "new"});
        }

        SECTION("add index") {
            auto schema2 = rename_value(set_indexed(schema, "object", "value", true));
            SUCCESSFUL_RENAME(schema, schema2, {"object", "value", "new"});
        }

        SECTION("remove index") {
            auto schema2 = rename_value(schema);
            schema = set_indexed(schema, "object", "value", true);
            SUCCESSFUL_RENAME(schema, schema2, {"object", "value", "new"});
        }
    }
}

TEST_CASE("migration: Immutable") {
    TestFile config;

    auto realm_with_schema = [&](Schema schema) {
        {
            auto realm = Realm::get_shared_realm(config);
            realm->update_schema(std::move(schema));
        }
        config.schema_mode = SchemaMode::Immutable;
        return Realm::get_shared_realm(config);
    };

    SECTION("allowed schema mismatches") {
        SECTION("index") {
            auto realm = realm_with_schema({
                {"object", {
                    {"indexed", PropertyType::Int, Property::IsPrimary{false}, Property::IsIndexed{true}},
                    {"unindexed", PropertyType::Int},
                }},
            });
            Schema schema = {
                {"object", {
                    {"indexed", PropertyType::Int},
                    {"unindexed", PropertyType::Int, Property::IsPrimary{false}, Property::IsIndexed{true}},
                }},
            };
            REQUIRE_NOTHROW(realm->update_schema(schema));
            REQUIRE(realm->schema() == schema);
        }

        SECTION("extra tables") {
            auto realm = realm_with_schema({
                {"object", {
                    {"value", PropertyType::Int},
                }},
                {"object 2", {
                    {"value", PropertyType::Int},
                }},
            });
            Schema schema = {
                {"object", {
                    {"value", PropertyType::Int},
                }},
            };
            REQUIRE_NOTHROW(realm->update_schema(schema));
        }

        SECTION("missing tables") {
            auto realm = realm_with_schema({
                {"object", {
                    {"value", PropertyType::Int},
                }},
            });
            Schema schema = {
                {"object", {
                    {"value", PropertyType::Int},
                }},
                {"second object", {
                    {"value", PropertyType::Int},
                }},
            };
            REQUIRE_NOTHROW(realm->update_schema(schema));
            REQUIRE(realm->schema() == schema);

            auto object_schema = realm->schema().find("object");
            REQUIRE(object_schema->persisted_properties.size() == 1);
            REQUIRE(object_schema->persisted_properties[0].column_key);

            object_schema = realm->schema().find("second object");
            REQUIRE(object_schema->persisted_properties.size() == 1);
            REQUIRE(!object_schema->persisted_properties[0].column_key);
        }

        SECTION("extra columns in table") {
            auto realm = realm_with_schema({
                {"object", {
                    {"value", PropertyType::Int},
                    {"value 2", PropertyType::Int},
                }},
            });
            Schema schema = {
                {"object", {
                    {"value", PropertyType::Int},
                }},
            };
            REQUIRE_NOTHROW(realm->update_schema(schema));
        }
    }

    SECTION("disallowed mismatches") {
        SECTION("missing columns in table") {
            auto realm = realm_with_schema({
                {"object", {
                    {"value", PropertyType::Int},
                }},
            });
            Schema schema = {
                {"object", {
                    {"value", PropertyType::Int},
                    {"value 2", PropertyType::Int},
                }},
            };
            REQUIRE_THROWS(realm->update_schema(schema));
        }

        SECTION("bump schema version") {
            Schema schema = {
                {"object", {
                    {"value", PropertyType::Int},
                }},
            };
            auto realm = realm_with_schema(schema);
            REQUIRE_THROWS(realm->update_schema(schema, 1));
        }
    }
}

TEST_CASE("migration: ReadOnly") {
    TestFile config;

    auto realm_with_schema = [&](Schema schema) {
        {
            auto realm = Realm::get_shared_realm(config);
            realm->update_schema(std::move(schema));
        }
        config.schema_mode = SchemaMode::ReadOnlyAlternative;
        return Realm::get_shared_realm(config);
    };

    SECTION("allowed schema mismatches") {
        SECTION("index") {
            auto realm = realm_with_schema({
                {"object", {
                    {"indexed", PropertyType::Int, Property::IsPrimary{false}, Property::IsIndexed{true}},
                    {"unindexed", PropertyType::Int},
                }},
            });
            Schema schema = {
                {"object", {
                    {"indexed", PropertyType::Int},
                    {"unindexed", PropertyType::Int, Property::IsPrimary{false}, Property::IsIndexed{true}},
                }},
            };
            REQUIRE_NOTHROW(realm->update_schema(schema));
            REQUIRE(realm->schema() == schema);
        }

        SECTION("extra tables") {
            auto realm = realm_with_schema({
                {"object", {
                    {"value", PropertyType::Int},
                }},
                {"object 2", {
                    {"value", PropertyType::Int},
                }},
            });
            Schema schema = {
                {"object", {
                    {"value", PropertyType::Int},
                }},
            };
            REQUIRE_NOTHROW(realm->update_schema(schema));
        }

        SECTION("extra columns in table") {
            auto realm = realm_with_schema({
                {"object", {
                    {"value", PropertyType::Int},
                    {"value 2", PropertyType::Int},
                }},
            });
            Schema schema = {
                {"object", {
                    {"value", PropertyType::Int},
                }},
            };
            REQUIRE_NOTHROW(realm->update_schema(schema));
        }

        SECTION("missing tables") {
            auto realm = realm_with_schema({
                {"object", {
                    {"value", PropertyType::Int},
                }},
            });
            Schema schema = {
                {"object", {
                    {"value", PropertyType::Int},
                }},
                {"second object", {
                    {"value", PropertyType::Int},
                }},
            };
            REQUIRE_NOTHROW(realm->update_schema(schema));
        }

        SECTION("bump schema version") {
            Schema schema = {
                {"object", {
                    {"value", PropertyType::Int},
                }},
            };
            auto realm = realm_with_schema(schema);
            REQUIRE_NOTHROW(realm->update_schema(schema, 1));
        }
    }

    SECTION("disallowed mismatches") {

        SECTION("missing columns in table") {
            auto realm = realm_with_schema({
                {"object", {
                    {"value", PropertyType::Int},
                }},
            });
            Schema schema = {
                {"object", {
                    {"value", PropertyType::Int},
                    {"value 2", PropertyType::Int},
                }},
            };
            REQUIRE_THROWS(realm->update_schema(schema));
        }
    }
}

TEST_CASE("migration: ResetFile") {
    TestFile config;
    config.schema_mode = SchemaMode::ResetFile;

    Schema schema = {
        {"object", {
            {"value", PropertyType::Int},
        }},
        {"object 2", {
            {"value", PropertyType::Int},
        }},
    };

// To verify that the file has actually be deleted and recreated, on
// non-Windows we need to hold an open file handle to the old file to force
// using a new inode, but on Windows we *can't*
#ifdef _WIN32
    auto get_fileid = [&] {
        // this is wrong for non-ascii but it's what core does
        std::wstring ws(config.path.begin(), config.path.end());
        HANDLE handle = CreateFile2(ws.c_str(), GENERIC_READ,
                                    FILE_SHARE_READ | FILE_SHARE_WRITE, OPEN_EXISTING,
                                    nullptr);
        REQUIRE(handle != INVALID_HANDLE_VALUE);
        auto close = util::make_scope_exit([=]() noexcept { CloseHandle(handle); });

        BY_HANDLE_FILE_INFORMATION info{};
        REQUIRE(GetFileInformationByHandle(handle, &info));
        return (DWORDLONG)info.nFileIndexHigh + (DWORDLONG)info.nFileIndexLow;
    };
#else
    auto get_fileid = [&] {
        util::File::UniqueID id;
        util::File::get_unique_id(config.path, id);
        return id.inode;
    };
    File holder(config.path, File::mode_Write);
#endif

    {
        auto realm = Realm::get_shared_realm(config);
        auto ino = get_fileid();
        realm->update_schema(schema);
        REQUIRE(ino == get_fileid());
        realm->begin_transaction();
        ObjectStore::table_for_object_type(realm->read_group(), "object")->create_object();
        realm->commit_transaction();
    }
    auto realm = Realm::get_shared_realm(config);
    auto ino = get_fileid();

    SECTION("file is reset when schema version increases") {
        realm->update_schema(schema, 1);
        REQUIRE(ObjectStore::table_for_object_type(realm->read_group(), "object")->size() == 0);
        REQUIRE(ino != get_fileid());
    }

    SECTION("file is reset when an existing table is modified") {
        realm->update_schema(add_property(schema, "object",
                                          {"value 2", PropertyType::Int}));
        REQUIRE(ObjectStore::table_for_object_type(realm->read_group(), "object")->size() == 0);
        REQUIRE(ino != get_fileid());
    }

    SECTION("file is not reset when adding a new table") {
        realm->update_schema(add_table(schema, {"object 3", {
            {"value", PropertyType::Int},
        }}));
        REQUIRE(ObjectStore::table_for_object_type(realm->read_group(), "object")->size() == 1);
        REQUIRE(realm->schema().size() == 3);
        REQUIRE(ino == get_fileid());
    }

    SECTION("file is not reset when removing a table") {
        realm->update_schema(remove_table(schema, "object 2"));
        REQUIRE(ObjectStore::table_for_object_type(realm->read_group(), "object")->size() == 1);
        REQUIRE(ObjectStore::table_for_object_type(realm->read_group(), "object 2"));
        REQUIRE(realm->schema().size() == 1);
        REQUIRE(ino == get_fileid());
    }

    SECTION("file is not reset when adding an index") {
        realm->update_schema(set_indexed(schema, "object", "value", true));
        REQUIRE(ObjectStore::table_for_object_type(realm->read_group(), "object")->size() == 1);
        REQUIRE(ino == get_fileid());
    }

    SECTION("file is not reset when removing an index") {
        realm->update_schema(set_indexed(schema, "object", "value", true));
        realm->update_schema(schema);
        REQUIRE(ObjectStore::table_for_object_type(realm->read_group(), "object")->size() == 1);
        REQUIRE(ino == get_fileid());
    }
}

TEST_CASE("migration: Additive") {
    Schema schema = {
        {"object", {
            {"value", PropertyType::Int, Property::IsPrimary{false}, Property::IsIndexed{true}},
            {"value 2", PropertyType::Int|PropertyType::Nullable},
        }},
    };

    TestFile config;
    config.schema_mode = SchemaMode::Additive;
    config.schema = schema;
    auto realm = Realm::get_shared_realm(config);
    realm->update_schema(schema);

    SECTION("can add new properties to existing tables") {
        REQUIRE_NOTHROW(realm->update_schema(add_property(schema, "object",
                                                          {"value 3", PropertyType::Int})));
        REQUIRE(ObjectStore::table_for_object_type(realm->read_group(), "object")->get_column_count() == 3);
    }

    SECTION("can add new tables") {
        REQUIRE_NOTHROW(realm->update_schema(add_table(schema, {"object 2", {
            {"value", PropertyType::Int},
        }})));
        REQUIRE(ObjectStore::table_for_object_type(realm->read_group(), "object"));
        REQUIRE(ObjectStore::table_for_object_type(realm->read_group(), "object 2"));
    }

    SECTION("indexes are updated when schema version is bumped") {
        auto table = ObjectStore::table_for_object_type(realm->read_group(), "object");
        auto col_keys = table->get_column_keys();
        REQUIRE(table->has_search_index(col_keys[0]));
        REQUIRE(!table->has_search_index(col_keys[1]));

        REQUIRE_NOTHROW(realm->update_schema(set_indexed(schema, "object", "value", false), 1));
        REQUIRE(!table->has_search_index(col_keys[0]));

        REQUIRE_NOTHROW(realm->update_schema(set_indexed(schema, "object", "value 2", true), 2));
        REQUIRE(table->has_search_index(col_keys[1]));
    }

    SECTION("indexes are not updated when schema version is not bumped") {
        auto table = ObjectStore::table_for_object_type(realm->read_group(), "object");
        auto col_keys = table->get_column_keys();
        REQUIRE(table->has_search_index(col_keys[0]));
        REQUIRE(!table->has_search_index(col_keys[1]));

        REQUIRE_NOTHROW(realm->update_schema(set_indexed(schema, "object", "value", false)));
        REQUIRE(table->has_search_index(col_keys[0]));

        REQUIRE_NOTHROW(realm->update_schema(set_indexed(schema, "object", "value 2", true)));
        REQUIRE(!table->has_search_index(col_keys[1]));
    }

    SECTION("can remove properties from existing tables, but column is not removed") {
        auto table = ObjectStore::table_for_object_type(realm->read_group(), "object");
        REQUIRE_NOTHROW(realm->update_schema(remove_property(schema, "object", "value")));
        REQUIRE(ObjectStore::table_for_object_type(realm->read_group(), "object")->get_column_count() == 2);
        auto const& properties = realm->schema().find("object")->persisted_properties;
        REQUIRE(properties.size() == 1);
        auto col_keys = table->get_column_keys();
        REQUIRE(col_keys.size() == 2);
        REQUIRE(properties[0].column_key == col_keys[1]);
    }

    SECTION("cannot change existing property types") {
        REQUIRE_THROWS(realm->update_schema(set_type(schema, "object", "value", PropertyType::Float)));
    }

    SECTION("cannot change existing property nullability") {
        REQUIRE_THROWS(realm->update_schema(set_optional(schema, "object", "value", true)));
        REQUIRE_THROWS(realm->update_schema(set_optional(schema, "object", "value 2", false)));
    }

    SECTION("cannot change existing link targets") {
        REQUIRE_NOTHROW(realm->update_schema(add_table(schema, {"object 2", {
            {"link", PropertyType::Object|PropertyType::Nullable, "object"},
        }})));
        REQUIRE_THROWS(realm->update_schema(set_target(realm->schema(), "object 2", "link", "object 2")));
    }

    SECTION("cannot change primary keys") {
        REQUIRE_THROWS(realm->update_schema(set_primary_key(schema, "object", "value")));

        REQUIRE_NOTHROW(realm->update_schema(add_table(schema, {"object 2", {
            {"pk", PropertyType::Int, Property::IsPrimary{true}},
        }})));

        REQUIRE_THROWS(realm->update_schema(set_primary_key(realm->schema(), "object 2", "")));
    }

    SECTION("schema version is allowed to go down") {
        REQUIRE_NOTHROW(realm->update_schema(schema, 1));
        REQUIRE(realm->schema_version() == 1);
        REQUIRE_NOTHROW(realm->update_schema(schema, 0));
        REQUIRE(realm->schema_version() == 1);
    }

    SECTION("migration function is not used") {
        REQUIRE_NOTHROW(realm->update_schema(schema, 1,
                                             [&](SharedRealm, SharedRealm, Schema&) { REQUIRE(false); }));
    }

    SECTION("add new columns from different SG") {
        auto realm2 = Realm::get_shared_realm(config);
        auto& group = realm2->read_group();
        realm2->begin_transaction();
        auto table = ObjectStore::table_for_object_type(group, "object");
        auto col_keys = table->get_column_keys();
        table->add_column(type_Int, "new column");
        realm2->commit_transaction();

        REQUIRE_NOTHROW(realm->refresh());
        REQUIRE(realm->schema() == schema);
        REQUIRE(realm->schema().find("object")->persisted_properties[0].column_key == col_keys[0]);
        REQUIRE(realm->schema().find("object")->persisted_properties[1].column_key == col_keys[1]);
    }

    SECTION("opening new Realms uses the correct schema after an external change") {
        auto realm2 = Realm::get_shared_realm(config);
        auto& group = realm2->read_group();
        realm2->begin_transaction();
        auto table = ObjectStore::table_for_object_type(group, "object");
        auto col_keys = table->get_column_keys();
        table->add_column(type_Double, "newcol");
        realm2->commit_transaction();

        REQUIRE_NOTHROW(realm->refresh());
        REQUIRE(realm->schema() == schema);
        REQUIRE(realm->schema().find("object")->persisted_properties[0].column_key == col_keys[0]);
        REQUIRE(realm->schema().find("object")->persisted_properties[1].column_key == col_keys[1]);

        // Gets the schema from the RealmCoordinator
        auto realm3 = Realm::get_shared_realm(config);
        REQUIRE(realm->schema().find("object")->persisted_properties[0].column_key == col_keys[0]);
        REQUIRE(realm->schema().find("object")->persisted_properties[1].column_key == col_keys[1]);

        // Close and re-open the file entirely so that the coordinator is recreated
        realm.reset();
        realm2.reset();
        realm3.reset();

        realm = Realm::get_shared_realm(config);
        REQUIRE(realm->schema() == schema);
        REQUIRE(realm->schema().find("object")->persisted_properties[0].column_key == col_keys[0]);
        REQUIRE(realm->schema().find("object")->persisted_properties[1].column_key == col_keys[1]);
    }

    SECTION("can have different subsets of columns in different Realm instances") {
        auto config2 = config;
        config2.schema = add_property(schema, "object",
                                      {"value 3", PropertyType::Int});
        auto config3 = config;
        config3.schema = remove_property(schema, "object", "value 2");

        auto config4 = config;
        config4.schema = util::none;

        auto realm2 = Realm::get_shared_realm(config2);
        auto realm3 = Realm::get_shared_realm(config3);
        REQUIRE(realm->schema().find("object")->persisted_properties.size() == 2);
        REQUIRE(realm2->schema().find("object")->persisted_properties.size() == 3);
        REQUIRE(realm3->schema().find("object")->persisted_properties.size() == 1);

        realm->refresh();
        realm2->refresh();
        REQUIRE(realm->schema().find("object")->persisted_properties.size() == 2);
        REQUIRE(realm2->schema().find("object")->persisted_properties.size() == 3);

        // No schema specified; should see all of them
        auto realm4 = Realm::get_shared_realm(config4);
        REQUIRE(realm4->schema().find("object")->persisted_properties.size() == 3);
    }

    SECTION("updating a schema to include already-present column") {
        auto config2 = config;
        config2.schema = add_property(schema, "object",
                                      {"value 3", PropertyType::Int});
        auto realm2 = Realm::get_shared_realm(config2);
        auto& properties2 = realm2->schema().find("object")->persisted_properties;

        REQUIRE_NOTHROW(realm->update_schema(*config2.schema));
        REQUIRE(realm->schema().find("object")->persisted_properties.size() == 3);
        auto& properties = realm->schema().find("object")->persisted_properties;
        REQUIRE(properties[0].column_key == properties2[0].column_key);
        REQUIRE(properties[1].column_key == properties2[1].column_key);
        REQUIRE(properties[2].column_key == properties2[2].column_key);
    }

    SECTION("increasing schema version without modifying schema properly leaves the schema untouched") {
        TestFile config1;
        config1.schema = schema;
        config1.schema_mode = SchemaMode::Additive;
        config1.schema_version = 0;

        auto realm1 = Realm::get_shared_realm(config1);
        REQUIRE(realm1->schema().size() == 1);
        Schema schema1 = realm1->schema();
        realm1->close();

        auto config2 = config1;
        config2.schema_version = 1;
        auto realm2 = Realm::get_shared_realm(config2);
        REQUIRE(realm2->schema() == schema1);
    }

    SECTION("invalid schema update leaves the schema untouched") {
        auto config2 = config;
        config2.schema = add_property(schema, "object", {"value 3", PropertyType::Int});
        auto realm2 = Realm::get_shared_realm(config2);

        REQUIRE_THROWS(realm->update_schema(add_property(schema, "object", {"value 3", PropertyType::Float})));
        REQUIRE(realm->schema().find("object")->persisted_properties.size() == 2);
    }

    SECTION("update_schema() does not begin a write transaction when extra columns are present") {
        realm->begin_transaction();

        auto realm2 = Realm::get_shared_realm(config);
        // will deadlock if it tries to start a write transaction
        realm2->update_schema(remove_property(schema, "object", "value"));
    }

    SECTION("update_schema() does not begin a write transaction when indexes are changed without bumping schema version") {
        realm->begin_transaction();

        auto realm2 = Realm::get_shared_realm(config);
        // will deadlock if it tries to start a write transaction
        realm->update_schema(set_indexed(schema, "object", "value 2", true));
    }

    SECTION("update_schema() does not begin a write transaction for invalid schema changes") {
        realm->begin_transaction();

        auto realm2 = Realm::get_shared_realm(config);
        auto new_schema = add_property(remove_property(schema, "object", "value"),
                                       "object", {"value", PropertyType::Float});
        // will deadlock if it tries to start a write transaction
        REQUIRE_THROWS(realm2->update_schema(new_schema));
    }
}

TEST_CASE("migration: Manual") {
    TestFile config;
    config.schema_mode = SchemaMode::Manual;
    auto realm = Realm::get_shared_realm(config);

    Schema schema = {
        {"object", {
            {"pk", PropertyType::Int, Property::IsPrimary{true}},
            {"value", PropertyType::Int, Property::IsPrimary{false}, Property::IsIndexed{true}},
            {"optional", PropertyType::Int|PropertyType::Nullable},
        }},
        {"link origin", {
            {"not a pk", PropertyType::Int},
            {"object", PropertyType::Object|PropertyType::Nullable, "object"},
            {"array", PropertyType::Array|PropertyType::Object, "object"},
        }}
    };
    realm->update_schema(schema);
    auto col_keys = realm->read_group().get_table("class_object")->get_column_keys();

#define REQUIRE_MIGRATION(schema, migration) do { \
    Schema new_schema = (schema); \
    REQUIRE_THROWS(realm->update_schema(new_schema)); \
    REQUIRE(realm->schema_version() == 0); \
    REQUIRE_THROWS(realm->update_schema(new_schema, 1, [](SharedRealm, SharedRealm, Schema&){})); \
    REQUIRE(realm->schema_version() == 0); \
    REQUIRE_NOTHROW(realm->update_schema(new_schema, 1, migration)); \
    REQUIRE(realm->schema_version() == 1); \
} while (false)

    SECTION("add new table") {
        REQUIRE_MIGRATION(add_table(schema, {"new table", {
            {"value", PropertyType::Int},
        }}), [](SharedRealm, SharedRealm realm, Schema&) {
            realm->read_group().add_table("class_new table")->add_column(type_Int, "value");
        });
    }
    SECTION("add property to table") {
        REQUIRE_MIGRATION(add_property(schema, "object", {"new", PropertyType::Int}),
                          [&](SharedRealm, SharedRealm realm, Schema&) {
                              get_table(realm, "object")->add_column(type_Int, "new");
                          });
    }
    SECTION("remove property from table") {
        REQUIRE_MIGRATION(remove_property(schema, "object", "value"),
                          [&](SharedRealm, SharedRealm realm, Schema&) {
                              get_table(realm, "object")->remove_column(col_keys[1]);
                          });
    }
    SECTION("add primary key to table") {
        REQUIRE_MIGRATION(set_primary_key(schema, "link origin", "not a pk"),
                          [&](SharedRealm, SharedRealm realm, Schema&) {
                              ObjectStore::set_primary_key_for_object(realm->read_group(), "link origin", "not a pk");
                              auto table = get_table(realm, "link origin");
                              table->add_search_index(table->get_column_key("not a pk"));
                          });
    }
    SECTION("remove primary key from table") {
        REQUIRE_MIGRATION(set_primary_key(schema, "object", ""),
                          [&](SharedRealm, SharedRealm realm, Schema&) {
                              ObjectStore::set_primary_key_for_object(realm->read_group(), "object", "");
                              get_table(realm, "object")->remove_search_index(col_keys[0]);
                          });
    }
    SECTION("change primary key") {
        REQUIRE_MIGRATION(set_primary_key(schema, "object", "value"),
                          [&](SharedRealm, SharedRealm realm, Schema&) {
                              ObjectStore::set_primary_key_for_object(realm->read_group(), "object", "value");
                              auto table = get_table(realm, "object");
                              table->remove_search_index(col_keys[0]);
                              table->add_search_index(col_keys[1]);
                          });
    }
    SECTION("change property type") {
        REQUIRE_MIGRATION(set_type(schema, "object", "value", PropertyType::Date),
                          [&](SharedRealm, SharedRealm realm, Schema&) {
                              auto table = get_table(realm, "object");
                              table->remove_column(col_keys[1]);
                              auto col = table->add_column(type_Timestamp, "value");
                              table->add_search_index(col);
                          });
    }
    SECTION("change link target") {
        REQUIRE_MIGRATION(set_target(schema, "link origin", "object", "link origin"),
                          [&](SharedRealm, SharedRealm realm, Schema&) {
                              auto table = get_table(realm, "link origin");
                              table->remove_column(table->get_column_keys()[1]);
                              table->add_column_link(type_Link, "object", *table);
                          });
    }
    SECTION("change linklist target") {
        REQUIRE_MIGRATION(set_target(schema, "link origin", "array", "link origin"),
                          [&](SharedRealm, SharedRealm realm, Schema&) {
                              auto table = get_table(realm, "link origin");
                              table->remove_column(table->get_column_keys()[2]);
                              table->add_column_link(type_LinkList, "array", *table);
                          });
    }
    SECTION("make property optional") {
        REQUIRE_MIGRATION(set_optional(schema, "object", "value", true),
                          [&](SharedRealm, SharedRealm realm, Schema&) {
                              auto table = get_table(realm, "object");
                              table->remove_column(col_keys[1]);
                              auto col = table->add_column(type_Int, "value", true);
                              table->add_search_index(col);
                          });
    }
    SECTION("make property required") {
        REQUIRE_MIGRATION(set_optional(schema, "object", "optional", false),
                          [&](SharedRealm, SharedRealm realm, Schema&) {
                              auto table = get_table(realm, "object");
                              table->remove_column(col_keys[2]);
                              table->add_column(type_Int, "optional", false);
                          });
    }
    SECTION("add index") {
        REQUIRE_MIGRATION(set_indexed(schema, "object", "optional", true),
                          [&](SharedRealm, SharedRealm realm, Schema&) {
                              get_table(realm, "object")->add_search_index(col_keys[2]);
                          });
    }
    SECTION("remove index") {
        REQUIRE_MIGRATION(set_indexed(schema, "object", "value", false),
                          [&](SharedRealm, SharedRealm realm, Schema&) {
                              get_table(realm, "object")->remove_search_index(col_keys[1]);
                          });
    }
    SECTION("reorder properties") {
        auto schema2 = schema;
        auto& properties = schema2.find("object")->persisted_properties;
        std::swap(properties[0], properties[1]);
        REQUIRE_NOTHROW(realm->update_schema(schema2));
    }

    SECTION("cannot lower schema version") {
        REQUIRE_NOTHROW(realm->update_schema(schema, 1, [](SharedRealm, SharedRealm, Schema&){}));
        REQUIRE(realm->schema_version() == 1);
        REQUIRE_THROWS(realm->update_schema(schema, 0, [](SharedRealm, SharedRealm, Schema&){}));
        REQUIRE(realm->schema_version() == 1);
    }

    SECTION("update_schema() does not begin a write transaction when schema version is unchanged") {
        realm->begin_transaction();

        auto realm2 = Realm::get_shared_realm(config);
        // will deadlock if it tries to start a write transaction
        REQUIRE_NOTHROW(realm2->update_schema(schema));
        REQUIRE_THROWS(realm2->update_schema(remove_property(schema, "object", "value")));
    }

    SECTION("null migration callback should throw SchemaMismatchException") {
        Schema new_schema = remove_property(schema, "object", "value");
        REQUIRE_THROWS_AS(realm->update_schema(new_schema, 1, nullptr), SchemaMismatchException);
    }
}<|MERGE_RESOLUTION|>--- conflicted
+++ resolved
@@ -68,19 +68,11 @@
         std::string primary_key = ObjectStore::get_primary_key_for_object(r.read_group(), object_schema.name);
         REQUIRE(primary_key == object_schema.primary_key);
         for (auto&& prop : object_schema.persisted_properties) {
-<<<<<<< HEAD
             auto col = table->get_column_key(prop.name);
-            CAPTURE(prop.name)
+            CAPTURE(prop.name);
             REQUIRE(col);
             REQUIRE(col == prop.column_key);
             REQUIRE(to_underlying(ObjectSchema::from_core_type(*table, col)) ==
-=======
-            size_t col = table->get_column_index(prop.name);
-            CAPTURE(prop.name);
-            REQUIRE(col != npos);
-            REQUIRE(col == prop.table_column);
-            REQUIRE(to_underlying(ObjectSchema::from_core_type(*table->get_descriptor(), col)) ==
->>>>>>> 30fc0f25
                     to_underlying(prop.type));
             REQUIRE(table->has_search_index(col) == prop.requires_index());
             REQUIRE(bool(prop.is_primary) == (prop.name == primary_key));
